--- conflicted
+++ resolved
@@ -8,12 +8,105 @@
 Chat and support and get support:
 [![Gitter chat](https://badges.gitter.im/logary.png)](https://gitter.im/logary/logary)
 
-<<<<<<< HEAD
+If you like the code, buy me a beer!
+[![Flattr this](https://api.flattr.com/button/flattr-badge-large.png)](https://flattr.com/submit/auto?user_id=haf&url=https%3A%2F%2Fgithub.com%2Flogary%2Flogary)
+
+Logary v2.0 aims to be compatible with the latest Mono and .Net 4.0. It is
+compiled with open source F# 3.0. [Logary is continously built on
+CentOS](https://tc-oss.intelliplan.net/project.html?projectId=Logary&tab=projectOverview).
+
 ``` powershell
 Install-Package Intelliplan.Logary
 ```
-
-## Example
+## Table of Contents
+
+ - [Why?](#why)
+ - [API](#api)
+   - [API: C#/VB façade](#api-cvb-façade)
+   - [API: HealthChecks, Metrics, Probes](#api-healthchecks-metrics-probes)
+   - [API: Logary.TOML](#api-logarytoml)
+ - [Targets](#targets)
+   - [Target: Logary.TextWriter builtin](#target-logarytextwriter-builtin)
+   - [Target: Logary.Console builtin](#target-logaryconsole-builtin)
+   - [Target: Logary.Debugger builtin](#target-logarydebugger-builtin)
+   - [Target: Logary.Logstash builtin](#target-logarylogstash-builtin)
+   - [Target: Logary.Graphite builtin](#target-logarygraphite-builtin)
+   - [Target: Logary.ElmahIO](#target-logaryelmahio)
+   - [Target: Logary.Logentries](#target-logarylogentries)
+   - [Target: Logary.Loggr](#target-logaryloggr)
+   - [Target: Logary.Riemann](#target-logaryriemann)
+   - [Target: Logary.DB](#target-logarydb)
+   - [Target: Logary.Nimrod builtin](#target-logarynimrod-builtin)
+   - [Target: Logary.Dash](#target-logarydash)
+   - [Target: Logary.Zipkin](#target-logaryzipkin)
+ - [Adapters](#adapters)
+   - [Adapter: Suave](#adapter-suave)
+   - [Adapter: Topshelf](#adapter-topshelf)
+   - [Adapter: log4net](#adapter-log4net)
+ - [Services](#services)
+   - [Service: Logary.SQLServerHealth](#service-logarysqlserverhealth)
+ - [Target Maintainers Wanted!](#target-maintainers-wanted)
+ - [Building](#building)
+ - [Contributing & Code Style](#contributing--code-style)
+ - [License](#license)
+
+
+## Why?
+
+Logary is the next generation logging framework. It observes some facts that it
+successfully builds its conceptual model from! It's written using functional
+programming in F# with only a single field 'global state' to facilitate logging
+with initialise-once static readonly fields. It never throws runtime exceptions
+if the configuration validates and never blocks the call-site.
+
+## API
+
+This package works great with F#:
+
+``` fsharp
+open System
+
+open NodaTime
+
+open Logary
+open Logary.Configuration
+open Logary.Targets
+open Logary.Metrics
+
+[<EntryPoint>]
+let main argv =
+  use logary =
+    withLogary' "Riemann.Example" (
+      withTargets [
+        Riemann.create (Riemann.RiemannConf.Create(tags = ["riemann-health"])) "riemann"
+        Console.create (Console.ConsoleConf.Default) "console"
+      ] >>
+      withMetrics (Duration.FromMilliseconds 5000L) [
+        WinPerfCounters.create (WinPerfCounters.Common.cpuTime) "cpuTime" (Duration.FromMilliseconds 500L)
+      ] >>
+      withRules [
+        Rule.forAny "riemann"
+        Rule.forAny "console"
+      ] >>
+      withInternalTargets Info [
+        Console.create (Console.ConsoleConf.Default) "console"
+      ]
+    )
+
+  Console.ReadKey true |> ignore
+  0
+```
+
+#### API: C#/VB façade
+
+This facade is useful when you're using C# 
+
+``` powershell
+Install-Package Intelliplan.Logary.CSharp -Pre
+```
+
+It adds extension methods to the `Logary` namespace. Just import the namespace
+to get access to the extension methods, while having the nuget/dll referenced.
 
 ``` csharp
 using System;
@@ -102,195 +195,6 @@
     }
 }
 ```
-
-=======
-If you like the code, buy me a beer!
-[![Flattr this](https://api.flattr.com/button/flattr-badge-large.png)](https://flattr.com/submit/auto?user_id=haf&url=https%3A%2F%2Fgithub.com%2Flogary%2Flogary)
-
-Logary v2.0 aims to be compatible with the latest Mono and .Net 4.0. It is
-compiled with open source F# 3.0. [Logary is continously built on
-CentOS](https://tc-oss.intelliplan.net/project.html?projectId=Logary&tab=projectOverview).
-
-``` powershell
-Install-Package Intelliplan.Logary -Pre
-```
-## Table of Contents
-
- - [Why?](#why)
- - [API](#api)
-   - [API: C#/VB façade](#api-cvb-façade)
-   - [API: HealthChecks, Metrics, Probes](#api-healthchecks-metrics-probes)
-   - [API: Logary.TOML](#api-logarytoml)
- - [Targets](#targets)
-   - [Target: Logary.TextWriter builtin](#target-logarytextwriter-builtin)
-   - [Target: Logary.Console builtin](#target-logaryconsole-builtin)
-   - [Target: Logary.Debugger builtin](#target-logarydebugger-builtin)
-   - [Target: Logary.Logstash builtin](#target-logarylogstash-builtin)
-   - [Target: Logary.Graphite builtin](#target-logarygraphite-builtin)
-   - [Target: Logary.ElmahIO](#target-logaryelmahio)
-   - [Target: Logary.Logentries](#target-logarylogentries)
-   - [Target: Logary.Loggr](#target-logaryloggr)
-   - [Target: Logary.Riemann](#target-logaryriemann)
-   - [Target: Logary.DB](#target-logarydb)
-   - [Target: Logary.Nimrod builtin](#target-logarynimrod-builtin)
-   - [Target: Logary.Dash](#target-logarydash)
-   - [Target: Logary.Zipkin](#target-logaryzipkin)
- - [Adapters](#adapters)
-   - [Adapter: Suave](#adapter-suave)
-   - [Adapter: Topshelf](#adapter-topshelf)
-   - [Adapter: log4net](#adapter-log4net)
- - [Services](#services)
-   - [Service: Logary.SQLServerHealth](#service-logarysqlserverhealth)
- - [Target Maintainers Wanted!](#target-maintainers-wanted)
- - [Building](#building)
- - [Contributing & Code Style](#contributing--code-style)
- - [License](#license)
-
-
-## Why?
-
-Logary is the next generation logging framework. It observes some facts that it
-successfully builds its conceptual model from! It's written using functional
-programming in F# with only a single field 'global state' to facilitate logging
-with initialise-once static readonly fields. It never throws runtime exceptions
-if the configuration validates and never blocks the call-site.
-
-## API
-
-This package works great with F#:
-
-``` fsharp
-open System
-
-open NodaTime
-
-open Logary
-open Logary.Configuration
-open Logary.Targets
-open Logary.Metrics
-
-[<EntryPoint>]
-let main argv =
-  use logary =
-    withLogary' "Riemann.Example" (
-      withTargets [
-        Riemann.create (Riemann.RiemannConf.Create(tags = ["riemann-health"])) "riemann"
-        Console.create (Console.ConsoleConf.Default) "console"
-      ] >>
-      withMetrics (Duration.FromMilliseconds 5000L) [
-        WinPerfCounters.create (WinPerfCounters.Common.cpuTime) "cpuTime" (Duration.FromMilliseconds 500L)
-      ] >>
-      withRules [
-        Rule.forAny "riemann"
-        Rule.forAny "console"
-      ] >>
-      withInternalTargets Info [
-        Console.create (Console.ConsoleConf.Default) "console"
-      ]
-    )
-
-  Console.ReadKey true |> ignore
-  0
-```
-
-#### API: C#/VB façade
-
-This facade is useful when you're using C# 
-
-``` powershell
-Install-Package Intelliplan.Logary.CSharp -Pre
-```
-
-It adds extension methods to the `Logary` namespace. Just import the namespace
-to get access to the extension methods, while having the nuget/dll referenced.
-
-``` csharp
-using System;
-using System.Data.SQLite;
-using System.Text.RegularExpressions;
-using FluentMigrator.Runner.Announcers;
-using FluentMigrator.Runner.Generators.SQLite;
-using FluentMigrator.Runner.Processors.Sqlite;
-using Logary;
-using Logary.Configuration;
-using Logary.DB.Migrations;
-using Logary.Target;
-using Console = System.Console;
-
-namespace Intelliplan.Logary.Specs.Examples
-{
-    public class When_using_fluent_API
-    {
-        public void UsageExample()
-        {
-            var x = LogaryFactory.New("Logary Specs",
-                with => with.Target<TextWriter.Builder>(
-                    "console1",
-                    conf =>
-                    conf.Target.WriteTo(Console.Out, Console.Error)
-                        .MinLevel(LogLevel.Verbose)
-                        .AcceptIf(line => true)
-                        .SourceMatching(new Regex(".*"))
-                    )
-                    .Target<Graphite.Builder>(
-                        "graphite",
-                        conf => conf.Target.ConnectTo("127.0.0.1", 2131)
-                    )
-                    .Target<Debugger.Builder>("debugger")
-                    .Target<Logstash.Builder>(
-                        "ls",
-                        conf => conf.Target
-                            .Hostname("localhost")
-                            .Port(1936)
-                            .EventVersion(Logstash.EventVersion.One)
-                            .Done())
-                    .Target<DB.Builder>("db",
-                        conf => conf.Target
-                            .ConnectionFactory(() => new SQLiteConnection())
-                            .DefaultSchema()
-                            .MigrateUp(
-                                conn => new SqliteProcessor(conn,
-                                    new SqliteGenerator(),
-                                    new ConsoleAnnouncer(),
-                                    new MigrationOptions(false, "", 60),
-                                    new SqliteDbFactory())))
-                );
-
-            var logger = x.GetLogger("Sample.Config");
-
-            logger.Log("Hello world", LogLevel.Debug, new
-                {
-                    important = "yes"
-                });
-
-            logger.Log(LogLevel.Fatal, "Fatal application error on finaliser thread");
-
-            logger.Verbose("immegawd immegawd immegawd!!", "tag1", "tag2");
-
-            var val = logger.TimePath("sample.config.compute_answer_to_everything", () =>
-                {
-                    for (int i = 0; i < 100; i++)
-                        System.Threading.Thread.Sleep(1);
-
-                    return 32;
-                });
-
-            logger.LogFormat(LogLevel.Warn, "{0} is the answer to the universe and everything", val);
-
-            logger.Time(() => logger.Debug("I wonder how long this takes", "introspection", "navel-gazing"));
-
-            try
-            {
-                throw new ApplicationException("thing went haywire");
-            }
-            catch (Exception e)
-            {
-                logger.DebugException("expecting haywire, so we're telling with debug", e, "haywire", "external");
-            }
-        }
-    }
-}
-```
 #### API: HealthChecks, Metrics, Probes
 
 Health Checks are like probes, but know how to interpret the results into the
@@ -597,7 +501,6 @@
 Are you interested in maintaining a target? Let [me know](mailto:henrik@haf.se)
 or file a PR demonstrating your work.
 
->>>>>>> 4559b26d
 ## Building
 
 Assuming you have Ruby 1.9.3 or later installed:
