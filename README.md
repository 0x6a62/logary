# Logary v4

Follow Logary at twitter: [@logarylib](https://twitter.com/logarylib)

Chat and support and get support:
[![Gitter chat](https://badges.gitter.im/logary.png)](https://gitter.im/logary/logary)

## Why?

Logary is a high-performance, semantic logging, health and metrics library for
.Net.

 - Full support for Semantic Logging
 - F# idiomatic code
 - Using C#? Then `Logary.CSharp` is for you!
 - Looking for an F# alternative to [`LibLog`](https://github.com/damianh/LibLog)?
   Jump to [`Logary.Facade`](#using-logary-in-a-library).
 - Never throws exceptions
 - Low overhead logging – evaluate your Message only if a level is switched on
 - Supports [Hierarchical logging](#rule--hierarchical-logging)
 - Add metrics to your service/app!
 - A wide range of adapters and targets to choose from!

Created by [Henrik Feldt, et al](https://haf.github.io) and sponsored by
[qvitoo – A.I. bookkeeping](https://qvitoo.com/?utm_source=github&utm_campaign=logary).

## Install it

paket.dependencies:

```
source https://www.nuget.org/api/v2
nuget Logary
```

OR:

```
Install-Package Logary
```

## Table of Contents

  * [Logary v4](#logary-v4)
    * [Why?](#why)
    * [Install it](#install-it)
    * [Table of Contents](#table-of-contents)
    * [Hello World (C\#)](#hello-world-c)
    * [Hello World (F\#)](#hello-world-f)
    * [Overview](#overview)
    * [Tutorial and Data Model](#tutorial-and-data-model)
      * [PointName](#pointname)
      * [PointValue\.Event](#pointvalueevent)
      * [PointValue\.Gauge](#pointvaluegauge)
      * [PointValue\.Derived](#pointvaluederived)
      * [Rule &amp; Hierarchical logging](#rule--hierarchical-logging)
      * [Log Level](#log-level)
      * [Field and Fields](#field-and-fields)
      * [Logging from modules](#logging-from-modules)
      * [Logging from a class](#logging-from-a-class)
      * [Logging fields &amp; templating](#logging-fields--templating)
      * [Ticked metrics and gauges – random walk](#ticked-metrics-and-gauges--random-walk)
      * [Derived metrics](#derived-metrics)
    * [Console logging](#console-logging)
    * [Using logary in a library](#using-logary-in-a-library)
      * [The Logary Facade Adapter](#the-logary-facade-adapter)
      * [How do the error and log methods differ?](#how-do-the-error-and-log-methods-differ)
      * [Passing more information](#passing-more-information)
      * [A note on the FSI](#a-note-on-the-fsi)
      * [More reading](#more-reading)
    * [InfluxDb Target](#influxdb-target)
    * [RabbitMQ Target](#rabbitmq-target)
      * [Usage](#usage)
    * [File target (alpha level)](#file-target-alpha-level)
      * [Configuration](#configuration)
      * [Policies &amp; specifications](#policies--specifications)
      * [Performance](#performance)
      * [Handling of errors](#handling-of-errors)
      * [Invariants](#invariants)
      * [Overview of buffers](#overview-of-buffers)
      * [Notes on FILE\_FLAG\_NO\_BUFFERING](#notes-on-file_flag_no_buffering)
        * [References](#references)
        * [Example runs](#example-runs)
          * [inProcBuffer = false, flushToDisk = true, caller awaits all acks at the end](#inprocbuffer--false-flushtodisk--true-caller-awaits-all-acks-at-the-end)
          * [inProcBuffer = false, flushToDisk = true, caller awaits all ack after each](#inprocbuffer--false-flushtodisk--true-caller-awaits-all-ack-after-each)
          * [inProcBuffer = true, flushToDisk = false, writeThrough=false caller awaits all acks at the end](#inprocbuffer--true-flushtodisk--false-writethroughfalse-caller-awaits-all-acks-at-the-end)
      * [Work to be done](#work-to-be-done)
    * [EventStore adapter](#eventstore-adapter)
    * [FsSQL adapter](#fssql-adapter)
    * [Suave adapter](#suave-adapter)
    * [Topshelf adapter](#topshelf-adapter)
      * [From NLog\.RabbitMQ, log4net\.RabbitMQ?](#from-nlograbbitmq-log4netrabbitmq)
    * [Comparison to NLog and log4net](#comparison-to-nlog-and-log4net)
    * [Comparison to Codahale metrics &amp; Metrics\.NET](#comparison-to-codahale-metrics--metricsnet)
    * [Comparison with Serilog](#comparison-with-serilog)
    * [Rutta](#rutta)
      * [The Shipper – from environment to Proxy or Router](#the-shipper--from-environment-to-proxy-or-router)
        * [Pushing Shippers](#pushing-shippers)
        * [Publishing Shippers](#publishing-shippers)
      * [The Proxy – from Shipper to Router](#the-proxy--from-shipper-to-router)
      * [The Router – from Shipper or Proxy to Target](#the-router--from-shipper-or-proxy-to-target)
        * [Pulling Routers](#pulling-routers)
        * [Subscribing Routers](#subscribing-routers)
    * [Target Maintainers Wanted\!](#target-maintainers-wanted)
    * [Building](#building)
      * [Building a signed version](#building-a-signed-version)
    * [Contributing](#contributing)
      * [Writing a new target](#writing-a-new-target)
        * [Target guidelines](#target-guidelines)
        * [Publishing your target](#publishing-your-target)
    * [Commercial Targets](#commercial-targets)
      * [Mixpanel](#mixpanel)
        * [Features](#features)
        * [What's included?](#whats-included)
      * [OpsGenie](#opsgenie)
        * [Features](#features-1)
      * [elmah\.io](#elmahio)
        * [Usage](#usage-1)
        * [What does it look like?](#what-does-it-look-like)
      * [SumoLogic (community\-contributed)](#sumologic-community-contributed)
      * [Want your SaaS\-logging service as a Target?](#want-your-saas-logging-service-as-a-target)
    * [FAQ](#faq)
      * [Getting MissingMethodException from FSharp\.Core](#getting-missingmethodexception-from-fsharpcore)
      * [Getting MissingMethodException from Hopac\.Core](#getting-missingmethodexception-from-hopaccore)
      * [Is v4\.0\.x a stable version?](#is-v40x-a-stable-version)
      * [Isn't v4\.0\.x supposed to be API\-stable?](#isnt-v40x-supposed-to-be-api-stable)
      * [Why does Logary depend on FParsec?](#why-does-logary-depend-on-fparsec)
      * [Why do you depend on Hopac?](#why-do-you-depend-on-hopac)
      * [How do I use Hopac from C\#?](#how-do-i-use-hopac-from-c)
      * [What's logVerboseWithAck, logWithAck and how does it differ from logSimple?](#whats-logverbosewithack-logwithack-and-how-does-it-differ-from-logsimple)
        * [logWithAck – so what's up with Promise?](#logwithack--so-whats-up-with-promise)
        * [How do Promises work with C\#?](#how-do-promises-work-with-c)
    * [License](#license)


## Hello World (C#)

```csharp
using Logary;
using Logary.Configuration;
using Logary.Targets;

// snip

// NuGet: Install-Package Logary
string loggerId = "Logary.MyLogger";
using (var logary = LogaryFactory.New(loggerId,
    // You could define multiple targets. For HelloWorld, we use only console:
    with => with.Target<TextWriter.Builder>(
        "myFirstTarget",
        conf => conf.Target.WriteTo(System.Console.Out, System.Console.Error)
      )).Result)
{
    // Then let's log a message. For HelloWorld, we log a string:
    var logger = logary.getLogger(Logary.PointNameModule.Parse(loggerId));
    logger.logSimple(Logary.MessageModule.Event(Logary.LogLevel.Info, "Hello World!"));
    System.Console.ReadLine();
}
```

## Hello World (F#)

```fsharp
open System
open NodaTime
open Hopac
open Logary
open Logary.Configuration
open Logary.Targets
open Logary.Metric
open Logary.Metrics
open System.Threading

[<EntryPoint>]
let main argv =
  // the 'right' way to wait for SIGINT
  use mre = new ManualResetEventSlim(false)
  use sub = Console.CancelKeyPress.Subscribe (fun _ -> mre.Set())

  // create a new Logary; save this instance somewhere "global" to your app/service
  use logary =
    // main factory-style API, returns IDisposable object
    withLogaryManager "Logary.Examples.ConsoleApp" (
      // output to the console
      withTargets [
        Console.create (Console.empty) "console"
      ] >>
      // continuously log CPU stats
      withMetrics [
        MetricConf.create (Duration.FromMilliseconds 500L) "cpu" Sample.cpuTime
      ] >>
      // "link" or "enable" the loggers to send everything to the configured target
      withRules [
        Rule.createForTarget "console"
      ]
    )
    // "compile" the Logary instance
    |> run

  // Get a new logger. Also see Logging.getLoggerByName for statically getting it
  let logger =
    logary.getLogger (PointName [| "Logary"; "Samples"; "main" |])

  // log something
  Message.event Info "User logged in"
  |> Message.setField "userName" "haf"
  |> Logger.logSimple logger

  // wait for sigint
  mre.Wait()
  0
```

## Overview

Logary is itself a library for metrics and events with extensible inputs, *adapters*, and
outputs, *targets*. Further, its *services* run as their own processes or in
[Suave][suave-site].

 - **Logary** – the main logging and metrics library. Your app depends on this.
 - Logary.CSharp - C# facade that makes it more *object oriented*.
 - Logary.Facade - single file to use in your F# library.
 - **Logary.Targets** (from *Logary* into DBs and monitoring infra):
   * DB – write logs into an arbitrary database: SQL Server, MySQL, PostgreSQL, sqlite and so on...
   * *DB.Migrations* – uses [FluentMigrator](https://github.com/schambers/fluentmigrator/)
     to create and then upgrade your DB between versions of Logary.
   * Heka – ships *Events* and *Metrics* into Heka.
   * InfluxDb – ships *Events* (as annotations) and *Metrics* into [InfluxDb](https://influxdata.com).
   * Logstash – ships *Events* and *Metrics* into [Logstash](https://www.elastic.co/products/logstash)
     [over](https://www.elastic.co/guide/en/logstash/current/plugins-inputs-zeromq.html)
     [ZeroMQ](http://zeromq.org/).
   * <span title="A transactional e-mail service that lets you send e-mail with code">Mailgun</span>
     – ships *Events* over e-mail – send yourself warnings, errors and fatal errors
     via [Mailgun](http://www.mailgun.com/).
   * <span title="The sharpest clojurian knife in the drawer for acting on metrics">Riemann</span>
     – ships *Events* (as a 1-valued gauage) and *Metrics* into [Riemann](http://riemann.io/).
   * Shipper – ships *Messages* (*Events*/*Metrics*) to the `Router` or `Proxy` (see `Rutta` above)
 - **Logary.Adapters** (from *X* into Logary):
   * <span title="Make yourself dependent on not just one, but two logging frameworks">CommonLogging</span>
     – *moar abstract* logs into Logary.
   * EventStore – [EventStore](https://geteventstore.com/) logs into Logary.
   * *Facade* –  receiver for `Logary.Facade` logs.
   * <span title="F# API for dealing with DBs">FsSql</span> –
     [FsSql][fssql-nuget] logs into Logary.
   * <span title="A web authorisation library">Hawk</span> - Logibit's
     [Hawk](https://www.nuget.org/packages/Hawk/) logs into Logary.
   * log4net – lets log4net log into Logary.
   * <span title="Suave is a web server library that makes you happy">Suave</span> – ships
     [Suave](https://suave.io) to logs into Logary.
   * <span title="Topshelf is a Windows service host">Topshelf</span> – ships
     [Topshelf](https://www.nuget.org/packages/Topshelf/) logs into Logary.
 - **Logary.Metrics** (from *environment* into Logary):
   * WinPerfCounters – an API to access Windows Performance Counters.
 - **Logary.Services** (stand-alone functionality):
   * Rutta – a godly service of three:
     1. *Ships* Windows Performance Counters to the `Router` or `Proxy`, pushing via a PUB or PUSH ZeroMQ socket.
     2. *Proxies* `Messages` between the `Shipper` and the `Router`, listening on a ZeroMQ XSUB/XPUB socket.
     3. *Routes* `Messages` to Targets, listening on a ZeroMQ SUB or PULL socket.
     <blockquote>
       Note that the shipping feature is its own target as well. Why? So that you can send logs in an efficient,
       high-performance manner between machines, without going through a potentially destructive
       mapping to another serialisation format or through another log router (Heka, Logstash) which
       also may change your data structure.
     </blockquote>
   * SQLServerHealth – a service that keeps track of IO/latency performance for highly loaded SQL Servers
   * SuaveReporter – a well-maintained Suave WebPart that you run as a part of your Suave
     server, that enables you to use [logary-js](https://www.npmjs.com/package/logary-js).

## Tutorial and Data Model

The core type is **`Message`**, which is the smallest unit you can log. It has
three kinds of point values: `Event`, `Gauge` and `Derived`. An event is
normally a single line of code and carries a template string. E.g. "User
logged in" is an event's template string, and the `Message` would have a field
"user" => "haf".

### PointName

A point is a location where you send a metric or event from. Usually a module;
in mature projects you also often have the name of the function that you log
from as a part of the point name.

### PointValue.Event

What you expect: `"User logged in"` with a field `"userName"`, `"haf"`.

### PointValue.Gauge

An instantaneous value. Imagine the needle showing the speed your car is going
or a digital display showing the same instantaneous metric value of your car's
speed.

An event is the most simple gauge of value 1.

### PointValue.Derived

A derived value from one or many gauges.

### Rule & Hierarchical logging

It means that you can have one `Rule`/`Logger` at level `Info` for namespace
`MyCompany` and another `Rule` that matches loggers at `MyCompany.Submodule`
which allows Messages of level `Debug` to go through.

A normal use-case for this is when you want to debug a particular module, by
increasing the verbosity of its output (decreasing its log level).

Rules are 'optimistic' by default in that if at least one (or more) rules match a given `Message`,
the most "open" will decide if it gets logged. So if you have two rules:

```fsharp
withRules [
  Rule.createForTarget "console" Info
  Rule.createForTarget "console" Debug
]
```

Then the `Debug` level will "win" and show log output. More generally, a `Rule`
looks like this:

```fsharp
/// A rule specifies what messages a target should accept.
[<CustomEquality; CustomComparison>]
type Rule =
  { /// This is the regular expression that the 'path' must match to be loggable
    hiera         : Regex
    /// This is the name of the target that this rule applies to.
    target        : PointName
    /// This is the level at which the target will accept log lines. It's inclusive, so
    /// anything below won't be accepted.
    level         : LogLevel
    /// This is the accept filter that is before the message is passed to the logger
    /// instance.
    messageFilter : MessageFilter }
```

You can find the configuration in the module with the same name. The
`Rule.empty` value is a null one that accepts all logs from anything.

### Log Level

The highest log level is `Fatal`, which should be reserved for things that make
your service/process crash. Things like; "my disk is full and I'm a database
trying to start", or "I'm a 2-tier service built with a database, that I cannot
do any work without" warrant the `Fatal` level.

At this level human beings are normally directly alerted.

The next level is `Error`, which should be reserved for what you consider to be
edge-cases. E.g. if the data received from a socket is corrupt, or there was an
unhandled exception that you as a programmer did not have in your mental model
while writing the code. These events should be logged at the `Error` level.

At this level human beings are normally directly alerted.

`Warn` is for things like 100 failed password attempts within 5 minutes, for
one of your users, or a temporary network glitch while communicating with a
"resource" such as your database.

If these events for an anomaly persist over time, humans may be alerted.

At `Info` level, I like to put events and gauges that measure company-relevant
stuff, like when users sign in, sign up, an integration has to perform a retry
or a service was started/restarted.

`Debug` level is the default level and the work-horse. You normally log all
metrics at this level.

`Verbose` is the level when you want that little extra. Not normally enabled.

### Field and Fields

Message fields may be interpolated (injected) into the template string of an
`Event`. The word "template" is used, because the template string should not
vary between requests/users, but be a 'static' string, that can be hashed and
used for grouping in your logging infrastructure.

When reading legacy code, you'll often find code like:

``` fsharp
logger.LogInfo("User {0} logged in", user.name)
```

In Logary, it could look like this:

``` fsharp
Message.event Info "User logged in"
|> Message.setField "user" user.name
|> Message.setFieldFromObject "picture" user.bitmap
|> Logger.logSimple logger
```

Note how the event's template string is a compile time constant, but a field
representing the user's name is added to the message.

By doing it this way, we can be sure that the structured log data remains
structured.

The second function `setFieldFromObject` is used when the compiler complains
that `setField` finds no available overloads.

### Logging from modules

Let's say you have a module in your F# code that you want to log from. You
can either get a logger like shown in *Hello World*, or you can do something
like this:

``` fsharp
module MyCompany.Sub.MyModule

open Logary

let logger = Logging.getCurrentLogger ()

let logInUser () =
  // do something
  Message.event Info "User logged in" |> Logger.logSimple logger
  // do more stuff
```

If you want to name your logger with a specific name, you can use
`Logging.getLoggerByName` instead. (This is different for the Facade file)

### Logging from a class

Similarly, sometimes you want to log from a class, and perhaps log some metrics too.

```fsharp
namespace MyCompany.Sub

open Logary

type Worker() =
  let logger =
    Logging.getLoggerByName "MyCompany.Sub.Worker"

  let workAmount =
    PointName [| "MyCompany"; "Sub"; "Worker"; "workDone" |]

  let getAnswers (amount : float) =
    // work work work
    42 * amount

  member x.Work (amount : float) =
    // Initially, log how much work is to be done
    // the only "supported" metric is a gauge (a value at an instant)
    // and a derived metric (something you've computed from gauges)
    Message.gauge workName (Float amount) |> Logger.logSimple logger

    // do some work, logging how long it takes:
    let everything = Logger.time logger (fun () -> getAnswers amount)

    // return result
    everything
```

In this example you learnt how to send arbitrary metrics to Logary (the gauge)
and also how to time how long certain method calls take in your system.

Make it a habit to log these sort of gauges all over your code base while
you write your code, to make it much easier to understand the system as it
develops.

In fact, the more you do this, the more use you will have of Logary and of
the dashboard you put up in Kibana (via Logstash) or Grafana (via InfluxDb).
Put it up on a big TV in your office and you'll develop a second sense of
whether the system is doing well or not, just from looking at the graphs.

### Logging fields & templating

Logary supports templating through
[FsMessageTemplates](https://github.com/messagetemplates/messagetemplates-fsharp).
All you have to do is write your templates like:

```fsharp
Message.event "Hi {user}!"
|> Message.setFieldValue "user" "haf"
```

This enables targets that support templating to output them 'filled out'.

Message Templates are a superset of standard .NET format strings, so any format
string acceptable to string.Format() will also be correctly processed by
FsMessageTemplates.

 * Property names are written between `{` and `}` braces
 * Braces can be escaped by doubling them, e.g. `{{` will be rendered as `{`
 * Formats that use numeric property names, like `{0}` and `{1}` exclusively, will
   be matched with the `Format` method's parameters by treating the property names
   as indexes; this is identical to `string.Format()`'s behaviour
 * If any of the property names are non-numeric, then all property names will be
   matched from left-to-right with the `Format` method's parameters
 * Property names may be prefixed with an optional operator, `@` or `$`, to control
   how the property is serialised
 * Property names may be suffixed with an optional format, e.g. `:000`, to control
   how the property is rendered; these format strings behave exactly as their
   counterparts within the `string.Format()` syntax

### Ticked metrics and gauges – random walk

In the previous section you saw how to create a gauge at a point in your code,
but sometimes you need a metric that runs continuously over time.

This is possible because Logary contains code that can both tick your
metric's computation function at a regular interval, and also has provisions
for sending your metric other metrics, so that you can chain metrics
together.

The `ticker` is where you return Messages (Gauge or Derived values) to
keep track of how 'far along' you've reached, in order to avoid returning the same
messages multiple times.

The `reducer` is what allows your metric to receive values from other metrics,
or from your system-at-large – like the above showcased Gauge logging.

Let's create a metric that just outputs a random walk. Start by opening the
relevant namespaces and modules.

```fsharp
open System // access to Random
open Hopac // access to Job
open Logary // access to the Logary Data Model
open Logary.Metric // access the module functions for metrics
```

Now you can start thinking about what the metric should do and implement the
`ticker : 'state -> 'state * Message list`:

```fsharp
// we'll assume the state is the Random instance and previously outputted
// value:
let ticker (rnd : Random, prevValue) =

  // calculate the next value based on some heuristic or algorithm
  let value =
    let v = (rnd.NextDouble() - 0.5) * 0.3
    if abs v < 0.03 then rnd.NextDouble() - 0.5
    elif v + prevValue < -1. || v + prevValue > 1. then -v + prevValue
    else v + prevValue

  // create a new Message/Gauge metric with this value
  let msg = Message.gauge pn (Float value)

  // return the new state as well as the Messages you want to feed into
  // Logary
  (rnd, value), [ msg ]
```

Remember that you also needed to supply a reducer. In this case, the random
walk metric doesn't have any input from other metrics, so let's just return
the same state as we get in:

```fsharp
let reducer state = function
  | _ ->
    state
```

We also need to create some initial state, so that our metric has someplace
to start computing:

```fsharp
let state =
  let rnd = Random()
  rnd, rnd.NextDouble()
```

Let's write it all up into a Metric that the consuming programmer is
free to name as she pleases:

```fsharp
let randomWalk (pn : PointName) : Job<Metric> =
  Metric.create reducer state ticker
```

Finally, we'll tell Logary about our metric and extend our "Hello World" sample
with shipping metrics into InfluxDb:

```fsharp
// open ... like above
open System.Threading

[<EntryPoint>]
let main argv =
  use mre = new ManualResetEventSlim(false)
  use sub = Console.CancelKeyPress.Subscribe (fun _ -> mre.Set())

  let influxConf =
    InfluxDb.create (InfluxDb.InfluxDbConf.create(Uri "http://192.168.99.100:8086/write", "logary", batchSize = 500us))
                    "influxdb"

  use logary =
    withLogaryManager "Logary.Examples.MetricsWriter" (
      withTargets [
        Console.create (Console.empty) "console"
        influxConf
      ]
      >> withMetrics [
        MetricConf.create (Duration.FromMilliseconds 500L) "henrik" Sample.randomWalk
      ]
      >> withRules [
        Rule.createForTarget "console"
        Rule.createForTarget "influxdb"
      ]
      >> withInternalTargets Info [
        Console.create Console.empty "console"
      ]
    )
    |> run

  mre.Wait()
  0
```

Now when run, your metric will feed a random walk into InfluxDb listening on `192.168.99.100`.

### Derived metrics

The above example was self-sufficient, but you sometimes want to create derived metrics
from events or gauges happening inside your own application.

This sample demonstrates how to create a derived metric from other simpler
ones. It generates an exponentially weighted moving average from
login gauges. The login gauges are sent one-by-one from the login code.

```fsharp
open Logary
open Logary.Metrics
open Hopac

let loginLoad : Job<Stream<Message>> = job {
  let! counter = Counters.counter (PointName.ofSingle "logins")
  let! ewma = Reservoirs.ewma (PointName.ofSingle "loginsEWMA")
  do! ewma |> Metric.consume (Metric.tap counter)
  return Metric.tapMessages ewma
}
```

By wrapping it up like this, you can drastically reduce the amount of code
a given service sends by pre-computing much of it.

It's also a good sample of reservoir usage; a fancy name of saying that
it's an algorithm that works on more than one gauge at a time, to produce
a derived metric.

**More documentation on derived metrics to follow!** (including how to register
them in Logary).

Sample:

 - https://github.com/logary/logary/blob/master/examples/Logary.ConsoleApp/Program.fs#L140

[WIP](https://gist.github.com/haf/dc6b83aa153908efddc5f341b29fdbdc)

## Console logging

Console logging is only meant for human consumption; don't rely on it for
logging in your actual services. As such, Logary is able to do improvements
to its console target, so that it's as good as possible for human
consumption.

Generally, we have `Message -> Colouriser -> Writer`. Here the `Message` is
what is fed from callers and metrics into the target. The colouriser has a
signature alike `Message -> (string * Colour) list`, which maps some projection
of the message into the domain of strings and their corresponding colours; i.e.
actual colourised lines of output.

It's the `Writer` that takes the string-colour pairs and display those on the
terminal like so `(string * Colour) list -> unit`.

The console target supports different themes. A theme is a subsystem of the
colouriser that takes a `Token -> Colour`. Different themes makes for different
moods.

## Using logary in a library

The above guide serves to explain how you use Logary in a service or
application, but what if you have a library and don't want to take a dependency
on a specific logging framework, or logging abstraction/indirection library?

For this use-case, Logary provides F# facades that you can easily reference using Paket.
I've created a [sample
library](https://github.com/logary/logary/tree/master/examples/Libryy) for you
to have a look at. Note how `paket.references` specifies `Facade.fs` as a file
dependency. The corresponding `paket.dependencies` contains the entry below.

```
github logary/logary src/Logary.Facade/Facade.fs
```

In my Rakefile I have a small replacement script that sets the library's
namespace inside the referenced `Facade.fs` file.

```bash
ruby -pi.bak -e \
  "gsub(/namespace Logary.Facade/, 'namespace Libryy.Logging')" \
  paket-files/logary/logary/src/Logary.Facade/Facade.fs
```

Or in FAKE style:

```fsharp
Target "LoggingFile" (fun _ ->
    ReplaceInFiles [ "namespace Logary.Facade", "namespace Kafunk.Logging" ]
                   [ "paket-files/logary/logary/src/Logary.Facade/Facade.fs" ]
)
```

Now add to `paket.references` (replace `Logging` with a folder name of your choice,
or remove to have Paket not place the (single) file in a folder within the project):

```
File: Facade.fs Logging
```

Inside the library you use the logger just like you'd expect:

``` fsharp
module Libryy.Core

// Note: this library has no reference to Logary proper!
open Libryy.Logging
open Libryy.Logging.Message

let work (logger : Logger) =
  logger.warn (
    eventX "Hey {user}!"
    >> setField "user" "haf"
    >> setSingleName "Libryy.Core.work"
    >> setTimestamp 1470047883029045000L)

  42

let simpleWork (logger : Logger) =
  logger.logSimple (Message.event Error "Too simplistic")
  43
```

Or statically:

```fsharp
module Libryy.Core

open Libryy.Logging
open Libryy.Logging.Message

let internal logger = Log.create "Libryy.Core"

let work () =
  logger.info (eventX "Started work")
  48
```

Any service/application that uses `Libryy` *does* reference the `Logary` and `Facade` nugets, e.g.:

```
source https://www.nuget.org/api/v2
nuget Logary
nuget Logary.Adapters.Facade
```

### The Logary Facade Adapter

The calling service/application then creates a new `Logger` specifically for the
library that it aims to ship/extract logs from.

```fsharp
// opens ...
open Logary.Adapters.Facade

// let main ... =

  use logary =
    withLogaryManager "Servizz.Program" (
      withTargets [ Console.create Console.empty "console" ]
      >> withRules [ Rule.createForTarget "console" ])
    |> run

  // for the statics:
  LogaryFacadeAdapter.initialise<Libryy.Logging.Logger> logary
  // calls Librry.Logging.Global.initialise ( new logger inst )

  // if you need a Logger instance:
  let logger = logary.getLogger (PointName.ofSingle "Libryy")
  let res = Libryy.Core.work (LoggerAdapter.createGeneric logger)
```

Outputs:

```
W 2016-08-01T10:38:03.0290450+00:00: Hey haf! [Libryy.Core.work]
  user => "haf"
```

By default, the Facade has a global console logger that logs at `Info` level.

The reason for this is that people normally expect output to come in the
'just installed' case, without hunting for `\*.Logging.Global.initialise` first.

### How do the `error` and `log` methods differ?

If you look inside `Facade.fs` you'll find that `LoggerEx` has `error`, `info`,
etc... as extension methods on the `Logger` interface and that these are marked
internal to the library you're working inside.

`error`, `info` and so on are actually message factories that take a `LogLevel`
and return a `Message`. By using them like this `logger.error (eventX "templ")`,
you're only evaluating the constructor for `Message` if and only if the level of
your logger is greater or equal to `error`.

If we were to expand the point-free style (eta-expansion), it would look like
this: `logger.error (fun level -> Message.eventX "templ" level)`, i.e. what you
pass to the `error` extension method is a factory function, and the `Message`
module provides `gauge`, `event` and `eventX` to create the different kinds of
messages.

### Passing more information

Using the event-templates, you can pass more information to be logged:

```fsharp
with ex ->
  logger.error (
    eventX "Unhandled exception for {user}"
    >> setField "user" user.name
    >> addExn ex)
```

Note the placeholder `{user}` for the user's name in the event template. By
default these will be printed to the console, and if you use
`Logary.Adapters.Facade` you may use all the templating features of
[MessageTemplates](https://github.com/messagetemplates/) for plain-text targets.

### A note on the FSI

`Logary.Adapters.Facade`, the adapter for the library Facade, works by
generating a dynamic interface implementation at runtime. It doesn't work very
well if your library is being used from the F# interactive and all the
library's code, including the `Logger` interface is only available in the
interactive state. You'll end up with a `StackOverflowException` if you try
this.

However, the beauty is that when you're in the interactive, you can just let
the library handle logging through the default Facade targets; i.e. you don't
have to initialise Logary proper to use and read logs in the console, from the
Facade.

### More reading

 - [Facade.fs](https://github.com/logary/logary/blob/master/src/Logary.Facade/Facade.fs)
   – the actual file that gets imported into your library.
 - [Facade unit tests](https://github.com/logary/logary/blob/master/src/tests/Logary.Facade.Tests/Facade.fs)
   – the unit tests for the facade file.
 - [Facade Adapter](https://github.com/logary/logary/blob/master/src/adapters/Logary.Adapters.Facade/Logary.Adapters.Facade.fs)
   – the facade adapter (advanced code)
 - [Facade Adapter unit tests](https://github.com/logary/logary/blob/master/src/tests/Logary.Adapters.Facade.Tests/Program.fs)
   – the unit tests for the adapter, which are also good documentation on how to
   use it.

## InfluxDb Target

 - Events will be logged to InfluxDb like such:
   `"{pointName},event={template},ctx1=ctxval1,ctx2=ctxval2 field1=fieldval1,field2=fieldval2 value=1i 14566666xxxx"`
 - In other words, fields will be influx values and context fields will be influx tags.
 - The timestamp of the Message will be at the end as the timestamp of the sent line
 - Events will be logged in these influx measure names, so that you could e.g. put "event_fatal" as
   an annotation in Grafana:
   * event_verbose
   * event_debug
   * event_info
   * event_warn
   * event_error
   * event_fatal

## RabbitMQ Target

I've written a full RabbitMQ target that includes publisher confirms and durable
messaging. It's fully usable from C# too (since C#-ists like RMQ), through the
[builder
API](https://github.com/logary/logary/blob/master/src/targets/Logary.Targets.RabbitMQ/Targets_RabbitMQ.fs#L359).

Docs are [in this
code](https://github.com/logary/logary/blob/master/src/targets/Logary.Targets.RabbitMQ/Targets_RabbitMQ.fs#L29)
– and you'll find the code fairly readable.

### Usage

```fsharp

  let rmqConf =
    { RabbitMQ.empty with
        appId = Some "Logary.ConsoleApp"
        username = "appuser-12345"
        password = "TopSecret1234"
        tls = { RabbitMQ.TlsConf.certPath = "./certs/mycert.pfx"
                RabbitMQ.TlsConf.certPassword = Some "AnotherSecret1243567" }
              |> Some
        compression = RabbitMQ.Compression.GZip
    }

```

Then inside `withTargets`:

```fsharp
RabbitMQ.create rmqConf "rabbitmq"
```

And the Rule for it:

```fsharp
Rule.createForTarget "rabbitmq"
```

## File target (alpha level)

Logary's file target is primarily geared towards systems that are running on
single machines as it prints a human-readable format, rather than a machine-
readable one.

### Configuration

The default configuration of the file target rotates log files greater than 200
MiB and deletes log files when the configured folder size is larger than 3 GiB.

Folders that don't exist when the target starts are automatically created on
target start-up in the current service's security context. Should the calls to
create the folder fail, the target is never started, but will restart
continuously like any ther Logary target.

```fsharp
let fileConf =
  { File.FileConf.create logDir (Naming ("{service}-{host}-{datetime}", "log")) }

// ... withTargets [
  File.create fileConf "file"
// ] ...
```

Or in C#:

```csharp
.Target<File.Builder>(
    "file",
    file => file.Target.Naming("{service}-{host}-{datetime}", "log").Done())
```

### Policies & specifications

You can specify a number of **deletion** and **rotation** policies when
configuring the file target. The deletion policies dictate when the oldest logs
should be deleted, whilst the rotation policies dictates when the files should
be rotated (thereby the previous file archived).

Furthermore, you can specify a **naming** specification that dictates how the
files sould be named on disk.

 - Deletion of files happen directly when at least one deletion policy has
   triggered.
 - Rotation of files happen directly when at least one rotation policy has
   triggered.
 - Naming specifications should automatically be amended with sequence number,
   should that be required.

### Performance

The `File` target is a performance-optimised target. Logging always happens on
a separate thread from the caller, so we try to reach a balance between
throughput and latency on ACKs.

On Windows, overlapped IO is *not* used, because the files are opened in Append
mode, should have equivalent performance. This means we should have similar
performance on Linux and Windows.

The formatters used for the `File` target should be writing to `TextWriter`
instances to avoid creating extra string copies in memory.

### Handling of errors

The file target is thought as a last-chance target, because by default, logs
should be shipped from your nodes/machines to a central logging service. It
can also be nicely put to use for local console apps that need to log to disk.

 - Non-target-fatal `IOException`s, for example when NTFS ACKs file deletes but
   still keeps the file listable and available for some duration afterwards are
   retried on a case-by-case basis. Internal Warn-level messages are logged.
 - Fatal `IOException`s – more other cases; directory not found, file not found,
   etc. are not retried. The target should crash and restart. Its current batch
   is then retried forever, while logging internal Fatal-level exceptions.

### Invariants

 - The `File` target is modelled as a transaction log and trades speed against
   safety that the contents have been written to disk, but does not do the
   bookkeeping required to use `FILE_FLAG_NO_BUFFER`.
 - `Fatal` level events are automatically flushed/fsync-ed.
 - Only a single writer to a file is allowed at any given time. This
   invariant exists because atomic flushes to files are only possible on Linux
   up to the page size used in the page cache.
 - Only asynchronous IO is done, i.e. the Logary worker thread is not blocked
   by calls into the operating system. Because of the overhead of translating
   callbacks into Job/Alt structures, we try to write as much data as possible
   on every call into the operating system. This means that Messages to be
   logged can be ACKed in batches rather than individually.
 - If your disk collapses while writing log messages (which happens once in a
   while and happens frequently when you have thousands of servers), the target
   should save its last will and then retry a configurable number of times after
   waiting an exponentially growing duration between each try. It does this by
   crashing and letting the supervisor handle the failure. Afterh exhausing the
   tries, the batch of log messages is discarded.
 - If there are IO errors on writing the log messages to disk, there's no
   guarantee that there won't be duplicate log lines written; however, they're
   normally timestamped, so downstream log ingestion systems can do
   de-duplication. This is from the batched nature of the File target.

### Overview of buffers

 1. You write a `Message` from your call-site, this message is synchronised
    upon between the sending thread and the receiving thread using Hopac.

   i. If you use one of the `logWithAck` functions, placing the message in the
      `RingBuffer` can be awaited (or `NACK`ed)

   ii. If you use the `logSimple` function, the synchronisation is hoisted onto
      the concurrency scheduler's pending queue and raced with a timeout to be
      discarded if the logging subsystem is overwhelmed.

 2. Once the `Message` is in the `RingBuffer` of the `File` target, it's either
    removed by itself, or as part of a batch, to be serialised to string.

 3. The serialisation function reads through the values of the message and
    uses the formatter function to write those values into a `TextWriter`. The
    `TextWriter` is normally a `StreamWriter` writing to a `FileStream`. This
    means no extra strings need be created through concatenation.

 4. Depending on the `inProcBuffer` configuration flag, the `TextWriter` either
    supports buffering, which buffers the string inside the CLR process, or
    writes directly to the underlying *file handle*, which transitions the
    data to the kernel's ioctl subsystem. By default we don't buffer here.

 5. Depending on the `flushToDisk` configuration flag, the `FileStream` is or
    is not called with `Flush(true)`, which forces a disk synchronisation. By
    default we let the page cache buffer these writes, to trade safety against
    throughput. This is similar to how most other targets work.

    Depending on the `writeThrough` flag; `Message`s written with the `File`
    target is only ACKed when they are durably on disk. Defaults to true.

Note that disposing Logary, e.g. during application exit flushes all buffers.

### Notes on `FILE_FLAG_NO_BUFFERING`

I've been considering supporting
[NO\_BUFFERING](https://msdn.microsoft.com/en-us/library/windows/desktop/cc644950(v=vs.85).aspx)
but this would require callers to possibly wait for the 4096 bytes buffer to
fill up before ACKing messages. However, for low-throughput logging, where each
log line may be around, say, 240 bytes of text, having the `NO_BUFFERING` flag
set may end up losing us more than it gains us.

#### References

 - https://support.microsoft.com/en-us/kb/99794
 - https://stackoverflow.com/questions/317801/win32-write-to-file-without-buffering
 - https://winntfs.com/2012/11/29/windows-write-caching-part-2-an-overview-for-application-developers/
 - https://msdn.microsoft.com/en-us/library/windows/desktop/cc644950(v=vs.85).aspx
 - https://msdn.microsoft.com/en-us/library/windows/desktop/aa363772(v=vs.85).aspx
 - https://stackoverflow.com/questions/8692635/how-do-disable-disk-cache-in-c-sharp-invoke-win32-createfile-api-with-file-flag
 - https://stackoverflow.com/questions/122362/how-to-empty-flush-windows-read-disk-cache-in-c
 - https://ayende.com/blog/174785/fast-transaction-log-windows

#### Example runs

These runs illustrate the above points in a more direct manner. In all of these
cases we're writing 10K events to disk.

##### inProcBuffer = false, flushToDisk = true, caller awaits all acks at the end

This is the safest option and takes 1.3 seconds to log, format and write
10K messages.

```
I 2016-11-08T11:04:00.6125063+00:00: Event 1 [Logary.Samples.main]
  number => 1
...
<<<<<<< HEAD
[12:04:02 DBG] Flushing to disk.
...
I 2016-11-08T11:04:02.0201345+00:00: Event 9402 [Logary.Samples.main]
  number => 9402
=======
>>>>>>> 2ed6a2ba
[12:04:02 DBG] Flushing to disk.
I 2016-11-08T11:04:02.0201345+00:00: Event 9403 [Logary.Samples.main]
  number => 9403
I 2016-11-08T11:04:02.0201345+00:00: Event 9404 [Logary.Samples.main]
  number => 9404
...
<<<<<<< HEAD
=======
I 2016-11-08T11:04:02.0201345+00:00: Event 9402 [Logary.Samples.main]
  number => 9402
[12:04:02 DBG] Flushing to disk.
I 2016-11-08T11:04:02.0201345+00:00: Event 9403 [Logary.Samples.main]
  number => 9403
I 2016-11-08T11:04:02.0201345+00:00: Event 9404 [Logary.Samples.main]
  number => 9404
...
>>>>>>> 2ed6a2ba
I 2016-11-08T11:04:02.0891350+00:00: Event 10000 [Logary.Samples.main]
  number => 10000
[12:04:02 DBG] Flushing to disk.
...
```

The interleaved flushes shows the batching functionality of the File target in
action.

##### inProcBuffer = false, flushToDisk = true, caller awaits all ack after each

This example represents the worst-case usage of the safest configuration.

```
I 2016-11-08T11:14:42.9071732+00:00: Event 1 [Logary.Samples.main]
  number => 1
[12:14:42 DBG] Flushing to disk.
I 2016-11-08T11:14:42.9711735+00:00: Event 2 [Logary.Samples.main]
  number => 2
[12:14:42 DBG] Flushing to disk.
I 2016-11-08T11:14:42.9781719+00:00: Event 3 [Logary.Samples.main]
  number => 3
[12:14:42 DBG] Flushing to disk.
I 2016-11-08T11:14:42.9861770+00:00: Event 4 [Logary.Samples.main]
  number => 4
[12:14:42 DBG] Flushing to disk.
...
I 2016-11-08T11:15:04.7635448+00:00: Event 10000 [Logary.Samples.main]
  number => 10000
[12:15:04 DBG] Flushing to disk.
```

With this configuration, the File target would still batch other threads' Messages
but since this example has a single thread producer, there's only a single Message
available for the target every loop.


##### inProcBuffer = true, flushToDisk = false, writeThrough=false caller awaits all acks at the end

This is the least safe and most speedy option. Useful when you're shipping logs
away from the node and configure those shippers in a safer manner. In this case,
.Net and the operating system and the device drivers decide when to flush.

On exit/dispose of Logary, all targets are always flushed.

```
[12:32:05 INF] Event 1
...
[12:32:06 INF] Event 10000

[12:32:48 DBG] Shutting down Logary.
...
[12:32:48 DBG] Flushing to disk.
```

In this example, the actual time taken is dominated by the time to generate the
messages.

### Work to be done

 - Unit test rotation code
 - Then enable rotation
 - Harden against exceptions during writes – mock FileSystem

## EventStore adapter

Use to extract logs from [GetEventStore.com][eventstore-site].

```fsharp
let logger = Logging.getLoggerByName "EventStore"
let adapter = EventStoreAdapter logger
```

## FsSQL adapter

Use to extract logs from [fssql-github].

```fsharp
let logger = Logging.getLoggerByName "FsSql"
let adapter = FsSqlAdapter logger
```

## Suave adapter

Suave from v2.0-rc1 uses the Facade. See the "Using logary in a library" to easily and in an automated manner extract logs and metrics from Suave.

## Topshelf adapter

Use to extract logs from [Topshelf (Plain HTTP)][topshelf-site].

```fsharp
open Logary
open Topshelf.Logging
use logary = // ... create logary
let host = HostFactory.New(fun x -> x.UseLogary(logary))
```

### From NLog.RabbitMQ, log4net.RabbitMQ?

Here's how you could configure the RabbitMQ target with C#:

```csharp
.Target<Logary.Targets.RabbitMQ.Builder>(
    "rabbitmq",
    conf => conf.Target
        .EnableTls("./cert/path.pfx", "TopSecret12345")
        // many more knobs to tweak if you continue dotting
        .Done()
)
```

Have a look at [this
example](https://github.com/logary/logary/tree/master/examples/Logary.CSharpExample)
an example of how to configure the RabbitMQ target.

Here's how to replace your loggers:

```csharp
using NLog;
// snip
private static readonly Logger _logger = LogManager.GetCurrentClassLogger();
```

With:

```fsharp
using Logary;
// snip
private static readonly Logger _logger = Logging.GetCurrentLogger();
```

You can then use the extension methods on `Logger`, available through the nuget
called `Logary.CSharp`.

If you [browse elmah.io's blog](http://blog.elmah.io/support-for-logary/) you'll
find another example of using Logary from C#.

## Comparison to NLog and log4net

Why Logary instead of one of the classic logging frameworks?

 - You get semantic logging with Logary
 - More targets to choose from
 - Larger community of target writers
 - Easier to write targets; they can crash and that's handled by Logary internally
 - Support for zero-dependency usage through `Logary.Facade`
 - Better/more extensive `Rule`-based hierarchies
 - Targets can be decoupled from the network and Ack is a first-level primitive
 - You get back an `Alt<Promise<unit>>` that you can use to synchronise your calling code
   for when the log message is required to be durable; you can't do this with NLog or log4net
 - There's an object model you can use from the calling code
 - Logary is F#, so it's easier to keep bug-free relative to many other languages
 - Logary doesn't keep static state around; easy to refactor, easy to extend

## Comparison to Codahale metrics & Metrics.NET

Why Logary rather than Metrics.NET, the primary alternative?

In order to understand the differences, you first need to understand the
vocabulary. Logary uses the name `Message` to mean either an `Event`, a `Gauge`
or a `Derived`. This comes from analysing the different sorts of things one
would like to ship from an app.

Starting with an `Event`; this is the main value when you're logging (in fact,
it's Logary.PointValue.Event(template:string) that you're using.) An event is
like a Gauge at a particular instant on the global timeline with a value of 1
(one).

Which brings us to what a `Gauge` is. It's a specific value at an instant. It's
what you see as a temporature on a thermometer in your apartment, e.g. `10.2
degrees celcius`. In the International System of Units (SI-Units), you could say
it's the same as `283.2 K`. Logary aims to be the foundational layer for all
your metrics, so it uses these units. A `Gauge` value of your temperature could
be created like so `Message.gaugeWithUnit Kelvin (Float 283.2)` or `Gauge (Float
283.2, Kelvin)`.

A `Derived` metric, like `Kelvin/s` is useful if you're planning on writing a
thermostat to control the temperature. A change in target temperature causes a
rate of change.

Another sample metric could be represented by the name `[| "MyApp"; "API"
"requests" |]` and `PointValue` of `Derived (Float 144.2, Div (Scalar,
Seconds))`, if the API is experiencing a request rate of 144.2 requests per
second.

Armed with this knowledge, we can now do a mapping between Codahale's metrics
and those of Logary:

 - `Gauges` (measuring instantaneous values) -> `PointValue.Gauge(.., ..)`.
 - `Timers` (measuring durations) -> `PointValue.Gauge(.., Scaled(Seconds,
   10e9)` (in nanoseconds)
 - `Meter` (measuring rates) -> `PointValue.Derived(.., Div(Scalar, Seconds))`
   or `PointValue.Derived(.., Div(Other "requests", Seconds))`
 - `Counters` (counting events) -> `PointValue.Event("User logged in")`
 - `Histograms` (tracking value distributions) -> `PointValue.Derived` (with
   suffixes) and `Reservoir`s.

Metrics like the above are taken from different sources:

 - At call site (e.g. "`Event` happened", or "it took `50 ns to connect`")
 - At a process level, derived from `Gauge` and `Event` from different
   call-sites in your app (e.g. "The 99.9th percentile of '{time} ns to connect'
   is 145 ns").
 - At process level, taken from the operating system (Process is using 36.3% of
   CPU)
 - At a system level (e.g. the CPU utilisation is 0.352% – which can be
   represented as

   ```fsharp
   let mhz = Div(Scaled(Hz, 1e-6)) in
   Gauge(Fraction (1300, 36800), Div(mhz, mhz))
   ```

   as collected by Rutta's Shipper from a compute node.

The aim of Logary is to connect values from call-sites, to configurable
derivations, such as percentiles(, potentially again to derivations), and
finally to targets which can then store them.

## Comparison with Serilog

 - Both support structured logging
 - Both run on .Net
 - Logary is based on cooperative multithreading whilst Serilog is mostly lock-free concurrent
 - Logary was built from running high-throughput distributed systems 24/7 in
   production and has learnt its lessons similar to Serilog.
 - Logary can be run in multi-instance mode without using any global shared
   state (aka. statics), which is similar to Serilog
 - Serilog's Enrichers = Logary's middleware
 - Serilog's Sink = Logary's Target
 - Targets in Logary tend to use IO completion ports/async-as-"green threads", AFAIK
   Sinks are running and calling out using synchronous/blocking APIs to a larger extent
 - Logary supports flushing all targets (`LogManager.Flush`)
 - Logary supports flushing a single target (`Target.flush`)
 - Logary supports backpressure (F#: `Alt<_>` , C#: `Task`) returned from
   `logWithAck`.
 - Logary further supports backpressure by waiting for all targets to flush a
   particular message (e.g. you should always block on Fatal messages to finish
   logging) through `Alt<Promise<unit>>`/`Task<Task>` in C# (same method as
   above).
 - Logary's C# API doesn't support misconfiguring Logary, because it's been
   built with chaining types together (going beyond the `return this` pattern) –
   similar to Serilog but with a more callback-oriented API.
 - Logary supports Metrics – Gauges, Derived values, Histograms, Reservoirs
 - Logary supports Health checks out of the box
 - Logary has built-in support for Windows Performance Counters metrics shipping
   through `Logary.Metrics.WinPerfCounters`.
 - Logary provides a Facade for your libraries to depend on, to avoid dependency
   hell forcing you to upgrade all your libraries whenever Logary changes (which
   it does often, in order to improve!) – a single `Facade.{fs,cs}`-file that
   you version control yourself.
 - Logary supports Targets that batch, out of the box, similar to Serilog. The
   Target is responsible for choosing how many `Messages` it can send at once.
 - Logary supports Targets that fail by restarting them
 - Logary supports Targets' last will – use to handle poison Messages
 - Logary is written in F#, Serilog in C#
 - Logary has a C# API `Logary.CSharp`. Serilog doesn't have a F# API
 - Logary supports adding structured data to metrics
 - Logary's InfluxDb target supports fields and can batch multiple Windows
   Performance Counters or metrics into a single Measurement
 - Logary has a JS-counterpart, *logary-js* which lets you log into
   `Logary.Services.SuaveReporter` on the server; events and metrics.
 - Logary has paid support available if you need it.
 - Logary supports the side-kick pattern, where you outsource your shipping of
   logs from your main process to a co-process through Rutta's Shipper and
   Router.
 - Logary has `TimeScope` and the ability to instrument your code for sending
   timing information.
 - Logary has preliminary support for Zipkin.
 - Both are awesome and @nblumhardt is an awesome dude. Use whichever you feel
   most comfortable with!

## Rutta

Rutta is software for shipping Messages between computers. Either from your own
services or from Windows Performance Counters. This is useful if you want your
services to ship all logs to a central point, before batching it and sending it
off to InfluxDb. It's also useful if you want to firewall off a single subnet
for certain processing and only have a single point ship logs and metrics.

 - v1: Hard-coded supported target types. Initially we'll just support InfluxDB.
 - v2: More configurable target configuration that supports any target.

This service can run in three modes; Shipper, Router and Proxy. Servers can be
implemented using Hopac's lightweight servers. Communication is implemented
using ZMQ and a binary serialisation format.

Bindings look may look like this:

  - `Shipper -> Router`
  - `Shipper -> Proxy`
  - `Proxy -> Proxy`
  - `Proxy -> Router`

[ZMQ socket reference](http://api.zeromq.org/3-2:zmq-socket)

On Windows you do `./rutta.exe -- --pub-to ...` - note the two extra dashes
before the parameter list. This is to avoid Topshelf munching the arguments
away.

### The Shipper – from environment to Proxy or Router

Enables log shipping from hosts that are not directly connected to the router
nor to InfluxDB.

Should be spawnable on Unix. Should be service-installable on Windows using
TopShelf.

#### Pushing Shippers

Shippers CONNECT PUSH sockets to the Router's PULL socket.
See http://lists.zeromq.org/pipermail/zeromq-dev/2012-February/015917.html

``` bash
./rutta --push-to tcp://headnode:6111
```

During network splits, the sending
[PUSH socket blocks](http://api.zeromq.org/3-2:zmq-socket#toc14).

#### Publishing Shippers

``` bash
./rutta --pub-to tcp://headnode:7111
```

During network splits, the sending XPUSH socket drops messages.

### The Proxy – from Shipper to Router

Proxies take inputs from Shippers or other Proxies that publish Messages
using XPUB sockets:

``` bash
./rutta --pub-to tcp://headnode:7111
```

The Proxy is run this way, by providing a XSUB socket binding and a XPUB socket
binding:

``` bash
./rutta --proxy tcp://10.42.0.1:7111 tcp://192.168.10.10:7112
```

During network splits, the receiving
[XSUB socket drops messages](http://api.zeromq.org/3-2:zmq-socket#toc12).

You can then connect to the Proxy with a Router that routes it to the final
Target (like InfluxDB in this example):

``` bash
./rutta --router-sub tcp://192.168.10.10:7113 \
        --router-target influxdb://user:pass@host:8086/write?db=databaseName
```

During network splits, the sending
[XPUB socket drops messages](http://api.zeromq.org/3-2:zmq-socket#toc11).

### The Router – from Shipper or Proxy to Target

Implements Fan-In using PULL or SUB of Messages from ZMQ. Forwards internally
to a Target.

V1 only implements the InfluxDB target.

#### Pulling Routers

BINDs a PULL socket on a specified NIC/IP and PORT. Configures a single
internal Target that pushes the received data.

``` bash
./rutta --router tcp://192.168.10.10:7113 \
        --router-target influxdb://user:pass@host:8086/write?db=databaseName
```

During network splits, the listening
[PULL socket blocks](http://api.zeromq.org/3-2:zmq-socket#toc15).

#### Subscribing Routers

BINDs a SUB socket on a specified NIC/IP and POST. Configures a single internal
Target that pushes the received data.

``` bash
./rutta --router-sub tcp://192.168.10.10:7113 \
        --router-target influxdb://user:pass@host:8086/write?db=databaseName
```

**Serialisation** for Rutta is done using
[FsPickler](https://nessos.github.io/FsPickler/tutorial.html#Picklers-and-Pickler-combinators).
Since FsPickler uses a binary format, it should be assumed to break for any given
minor upgrade of FsPickler.

Each ZMQ message contains a Message (see DataModel.fs) in the binary form
given by the serialiser chosen.

## Target Maintainers Wanted!

Are you interested in maintaining a target? Let [me know](mailto:henrik@haf.se)
or file a PR demonstrating your work.

## Building

[![Logary on Windows](https://ci.appveyor.com/api/projects/status/uf2n4l6a0tp7jq4p?svg=true)](https://ci.appveyor.com/project/haf/logary) [![Logary on Linux](https://travis-ci.org/logary/logary.svg?branch=master)](https://travis-ci.org/logary/logary)

Assuming you have Ruby 1.9.3 or later installed:

``` bash
git clone --recursive -j8 git://github.com/logary/logary.git
cd logary
bundle
bundle exec rake
```

### Building a signed version

``` bash
# first place your files here:
# tools/logary.pvk
# tools/logary.pvk.password
# tools/logary.spc
LOGARY_SIGN_ASSEMBLY=true bundle exec rake
# DEBUG=true LOGARY_SIGN_ASSEMBLY=true bundle exec rake
```

## Contributing

Clone it like above. Ensure you can build it. Open `Logary.sln`.  Make a change,
send a PR towards master. To balance the app.config files, try `mono
tools/paket.exe install --redirects --clean-redirects --createnewbindingfiles`

### Writing a new target

Are you thinking of creating a new Target for Logary? It's a good idea if you
can't find the right Target for your use case. It can also be useful if you have
an internal metrics or log message engine in your company you wish to ship to.

 1. Create a new .net 4.5 class library in F#, under `target` and add that to Logary.sln.
 1. Copy the code from Logary's `Target_Noop.fs`, which contains the basic structure.
    There are more docs in this file, to a file named `Target_MyTarget.fs` in
    your new project.
 1. Add a nuget reference (or project reference if you're intending to send a
    PR) to `Logary`
 1. Write your Target and your Target's tests to ensure that it works
   - Remember to test when the call to your server throws exceptions or fails
   - You should use [Http.fs](https://github.com/haf/Http.fs) as the HTTP client
     if it's a HTTP target

#### Target guidelines

When writing the Target, it's useful to keep these guidelines in mind.

 - It should be able to handle shutdown messages from the shutdown channel
 - It should not handle 'unexpected' exceptions, like network loss or a full
   disk by itself, but instead crash with an exception – the Logary supervisor
   will restart it after a short duration.
 - Things that are part of the target API, like different response status codes
   of a REST API should be handled inside the Target.
 - Don't do blocking calls;
   * Convert `Task<_>` and `Async<_>` to `Job<_>` by using the Hopac
     [conversion methods][hopac-fromAsync]
   * If you need to block, use [Scheduler.isolate][hopac-isolate] so that your
     blocking call doesn't stop all Targets.
 - Choose whether to create a target that can re-send crashing messages by
   choosing between `TargetUtils.{willAwareNamedTarget, stdNamedTarget}`
 - You can choose between consuming Messages one-by-one through
   [`RingBuffer.take`][github-ringbuffer] or in batches with `RingBuffer.takeBatch`
 - If you take a batch and the network call to send it off fails, consider
   sending the batch to the `willChannel` and throw an exception. Your target
   will be re-instantiated with the batch and you can now send the messages
   one-by-one to your target, throwing away poison messages (things that always
   crash).
 - If your target throws an exception, the batch of Messages or the Message
   you've taken from the `RingBuffer` will be gone, unless you send it to the
   *will* channel.
 - Exiting the loop will cause your Target to shut down. So don't catch
   *all* exceptions without recursing afterwards. The supervisor does *not*
   restart targets that exit on their own.
 - If your target can understand a service name, then you should always add the
   service name from `RuntimeInfo.serviceName` as passed to your loop function.
 - The `RuntimeInfo` contains a simple internal logger that you can assume
   always will accept your Messages. It allows you to debug and log exceptions
   from your target. By default it will write output to the STDOUT stream.
 - If you don't implement the last-will functionality, a caller that awaits the
   Promise in `Alt<Promise<unit>>` as returned from `logWithAck`, will block
   forever if your target ever crashes.
 - If you need to do JSON serialisation, consider using `Logary.Utils.Chiron`
   and `Logary.Utils.Aether`, which are vendored copies of
   [Chiron][github-chiron] and [Aether][github-aether]. Have a look at the
   [Logstash Target][src-logstash] for an example.

#### Publishing your target

When your Target is finished, either ping [@haf](https://github.com/haf) on
github, [@henrikfeldt](https://twitter.com/henrikfeldt) on twitter, or send a PR
to this README with your implementation documented. I can assist in
proof-reading your code, to ensure that it follows the empirical lessons learnt
operating huge systems with Logary.

## Commercial Targets

Logary is a production-grade logging and metrics library. We've also built
targets that integrate with external paid services. These are listed here.

### Mixpanel

![Mixpanel screenshot](./tools/mixpanel-screenshot.png "Event processing, analytics on the web")

Learn how people use your app with the world's most advanced mobile & web
analytics.

[Purchase today](mailto:henrik@haf.se?subject=Logary Mixpanel Target)

#### Features

 - Ship logs from your iOS, Android app
 - Ship logs and handle user identification and unique-id tracking from web
 - Use your own domain and server (over HTTPS)
 - Logary listens on your server and forwards your events into Mixpanel
 - Add granular server-side event filtering/enriching/correlation for better
   insights before shipping them onwards.
 - Log web app usage even when Mixpanel is blocked client-side

#### What's included?

We like open source – so in the purchase the reference source is provided so
that it can be debugged like the rest of Logary.

[Send an e-mail to purchase](mailto:henrik@haf.se?subject=Logary%20Mixpanel%20Target)

This assumes you have an account at [Mixpanel](https://mixpanel.com).

### OpsGenie

![OpsGenie screenshot](./tools/opsgenie-screenshot.png "Alerting and escalation")

You can't rely on any one notification method for critical alerts. Get alert
notifications via iOS & Android push, SMS, and phone calls; escalate
automatically to team members if the alert is not acknowledged.

The Logary target for OpsGenie ensures that you can bring in your HealthChecks,
Logging and Metrics into your daily operations.

#### Features

 - Connect using your own API key
 - Make Logary events into new alerts
 - Supports custom 'enrichers' to let you specify e.g. user, teams, recipients,
   tags, entity and notes, to name a few.
 - Ready to use from both F# and C#
 - Use derived metrics to create load-level alerts
 - Stay on top of your infrastructure
 - Avoid blacklisting your transactional e-mail service

[Purchase today](mailto:henrik@haf.se?subject=Logary%20OpsGenie%20Target)

This assumes you have an account at [OpsGenie](https://www.opsgenie.com/).

### elmah.io

[![elmah screenshot](./tools/elmah.png)](https://elmah.io "Go to elmah.io to see their offering.")

```
source https://www.nuget.org/api/v2
nuget Logary.Targets.Elmah.Io
```

OR:

```
Install-Package Logary.Targets.Elmah.Io
```

#### Usage

Configure *elmah.io* just like you would any normal target.

```fsharp
open Logary
open Logary.Configuration
open Logary.Targets
open Logary.Targets.ElmahIO

withTargets [
  // ...
  ElmahIO.create { logId = "GUID_HERE" } "elmah.io"
] >>
withRules [
 // ...
 Rule.createForTarget "elmah.io"
]
```

Or from C#:

```csharp
// ...
.Target<ElmahIO.Builder>(
  "elmah.io",
  conf => conf.Target.WithLogId("GUID_HERE"))
```

#### What does it look like?

![View from application](./tools/elmah-screenshot-app.png)

You'll get the same view by logging this `Message`:

```fsharp
type Tenant =
  { tenantId : string
    permissions : string }

let exnMsg =
  Message.event Error "Unhandled exception"
  |> Message.setSimpleName "A.B.C"
  |> Message.setFieldFromObject "tenant" { tenantId = "12345"; permissions = "RWX" }
  |> Message.setContextFromMap (Map
    [ "user", box (Map
        [ "name", box "haf"
          "id", box "deadbeef234567"
        ])
    ])
  |> withException Message.addExn
```

This assumes you have an account at [elmah.io](https://elmah.io).

### SumoLogic (community-contributed)

[![SumoLogic screenshot](./tools/sumologic-screenshot.png)](https://www.sumologic.com/ "Go to sumologic.com to see their offer")

SumoLogic is a hosted service (at about 99 USD per month) that unifies logging,
metrics, analytics and dashboards in a single service. As such it's a perfect
Target for Logary, since Logary supports both logs and metrics.

Have a look at @neoeinstein's
[Logary.Targets.SumoLogic](https://neoeinstein.github.io/Logary.Targets.SumoLogic/)
for the official docs and a sample of how to use it.

```
source https://www.nuget.org/api/v2
nuget Logary.Targets.SumoLogic
```

### Want your SaaS-logging service as a Target?

Absolutely! You have two options;

 1. Send a PR with your target that is of equivalent quality as the rest of the
    code-base, including documentation, code-doc, the C# builder API and a
    sample in this file. Then keep that code up-to-date when Logary evolves and
    your SaaS service changes its APIs.
 1. [Send me an e-mail](mailto:henrik@haf.se) and I'll target the target for
    you. Pricing: a small initial fee and then a monthly maintenance fee, you'll
    have a beautiful way of getting logs and metrics to your servers!

    This is by far the easiest option and ensures that your Target is stable and
    easy to use for your customers. I'll even write some Markdown/HTML-formatted
    docs for your site about how to use Logary with your target.

## FAQ

### Getting MissingMethodException from FSharp.Core

You need to add a rebind to the latest F# version in your executable:

```xml
<?xml version="1.0" encoding="utf-8"?>
<configuration>
  <runtime>
    <assemblyBinding xmlns="urn:schemas-microsoft-com:asm.v1">
      <dependentAssembly>
        <Paket>True</Paket>
        <assemblyIdentity name="FSharp.Core" publicKeyToken="b03f5f7f11d50a3a" culture="neutral" />
        <bindingRedirect oldVersion="0.0.0.0-999.999.999.999" newVersion="4.4.0.0" />
      </dependentAssembly>
    </assemblyBinding>
  </runtime>
</configuration>
```

### Getting MissingMethodException from Hopac.Core

Inspect the version specified in the [Logary package][nuget-logary] and ensure
that you have that exact version installed. Hopac is currently pre-v1 so it is
often doing breaking changes between versions.

### Is v4.0.x a stable version?

It's stable to run. The API is stable. We're still working the derived-metrics
experience. We may introduce a few more ABI/API breakages before 4.0 RTM.

### Isn't v4.0.x supposed to be API-stable?

We're not doing pre-release versions because they make it impossible for other
packages to be released as stable versions. But we need to work through Logary
in production; as such you can imagine that qvitoo is taking the risk and cost
of making v4.0 RTM as stable and reliable as can be.

### Why does Logary depend on FParsec?

For two reasons;

 1. Aether and Chiron are vendored in `Logary.Utils.{Aether,Chiron}` and depend
    on it – it makes it easy for Logary types to be JSON-serialisable.
 1. We may use it to parse the message templates in the future

We previously depended on Newtonsoft.Json, but that library is often depended on
from other packages and we want Logary to be as free of dependencies as
possible, in order to make it as stable as possible.

### Why do you depend on Hopac?

Hopac supports a few things that async doesn't:

 1. Rendezvous and selective concurrency primitives (select A or B)
 2. Negative ACKs instead of CancellationToken-s

We also wanted support for synchronous rendezvous between
channels/job/alts/promises/etc. This still supports asynchronous operations
towards the outside. Together it makes for an excellent choice for cooperating
'agents', like the *Registry* and *Supervisor* and *Target Instance* that we
have in the library.

Besides the technical upsides, it's a good thing there's a book written about
the concurrency model that Hopac implements – [Concurrent Programming in
ML](https://www.amazon.com/Concurrent-Programming-ML-John-Reppy/dp/0521714729/)
which lets us get developers up to speed quickly.

Finally, our unit tests sped up 30x when porting from Async. The performance
boost is a nice feature of a logging framework and comes primarily from less GC
collection and the 'hand off' between synchronising concurrency primitives being
synchronously scheduled inside Hopac rather than implemented using
Thread/Semaphore/Monitor primitives on top of the ThreadPool.

### How do I use Hopac from C#?

You're better off following the examples in C# and using the Task-wrapped
public APIs than going spelunking into the dire straits of Hopac and F#.

Just pull in `Logary.CSharp` to make this happen. You'll also have to
open the `Logary` namespace.

### What's `logVerboseWithAck`, `logWithAck` and how does it differ from `logSimple`?

To start with, if you're new to Logary, you can use `logSimple` and it will work
like most other logging frameworks. So what are those semantics exactly?

Logary runs its targets concurrently. When you log a Message, all targets whose
Rules make it relevant for your Message, receives the Message, each target tries
to send that Message to its, well, target.

Because running out of memory generally is unwanted, each target has a
[RingBuffer][github-ringbuffer] that [the messages are put
into](https://github.com/logary/logary/blob/4987c421849464d23b61ea4b64f8e48a6df21f12/src/Logary/Internals_Logger.fs#L13-L21)
when you use the `Logger`. Unless all targets' `RingBuffer` accept the
`Message`, the call to `log` doesn't complete. This is similar to how other
logging frameworks work.

But then, what about the call to log? Behind the scenes it calls `lockWithAck`
and tries to commit to the returned `Alt<Promise<unit>>` (the outer Alt, that
is). If the `RingBuffer` is full then this `Alt` cannot be committed to, so
there's code that drops the log message after 5000 ms.

Hence; `logSimple` tries its best to log your message but if you app crashes
directly after calling `logSimple` or your *Logstash* or other target
infrastructure is down, you cannot be sure everything is logged. The decision
was made that it's more important that your app keeps running than that *all*
targets you have configured successfully log your Messages.

#### `logWithAck` – so what's up with `Promise`?

The outer `Alt` ensures that the Message has been placed in all configured
targets' RingBuffers.

The inner `Promise` that the Message has successfully been written from all
Targets that received it. It ensures that your logging infrastructure has
received the message.

It's up to each target to deal with Acks in its own way, but a 'best-practices'
Ack implementation can be seen in the RabbitMQ target.  It's a best-practices
Ack implementation because RabbitMQ supports publisher confirms (that serve as
Acks), asynchronous publish and also durable messaging.

#### How do Promises work with C#?

The C# signature of the above functions is as follows:

```fsharp
type Message =
  [<Extension>]
  static member LogWithAck (logger, message, bufferCt, promiseCt) : Task<Task> =
    Alt.toTasks bufferCt promiseCt (Logger.logWithAck logger message)
```

and can be used like so:

```csharp
var message = MessageModule.Event(LogLevel.Warn, "Here be dragons!");
logger.LogWithAck(message)
  // dotting Result blocks on the placing of the Message in Logary's buffers
  .Result
  // calling Wait on the inner task blocks on all configured targets
  // flushing
  .Wait();
```



## License

[Apache 2.0][apache]

 [apache]: https://www.apache.org/licenses/LICENSE-2.0.html
 [nuget-logary]: https://www.nuget.org/packages/Logary/
 [github-ringbuffer]: https://github.com/logary/RingBuffer
 [src-logstash]: https://github.com/logary/logary/blob/master/src/targets/Logary.Targets.Logstash/Targets_Logstash.fs
 [github-aether]: https://github.com/xyncro/aether
 [github-chiron]: https://github.com/xyncro/chiron
 [hopac-fromAsync]: https://hopac.github.io/Hopac/Hopac.html#def:val%20Hopac.Job.fromAsync
 [hopac-isolate]: https://hopac.github.io/Hopac/Hopac.html#def:val%20Hopac.Job.Scheduler.isolate
 [eventstore-site]: https://geteventstore.com
 [fssql-nuget]: https://www.nuget.org/packages/FsSql/
 [fssql-github]: https://github.com/mausch/FsSql
 [suave-site]: https://suave.io/?utm_source=github&utm_campaign=logary
 [topshelf-site]: http://topshelf-project.com/<|MERGE_RESOLUTION|>--- conflicted
+++ resolved
@@ -940,8 +940,8 @@
 Or in C#:
 
 ```csharp
-.Target<File.Builder>(
-    "file",
+.Target<File.Builder>(
+    "file",
     file => file.Target.Naming("{service}-{host}-{datetime}", "log").Done())
 ```
 
@@ -1082,21 +1082,8 @@
 I 2016-11-08T11:04:00.6125063+00:00: Event 1 [Logary.Samples.main]
   number => 1
 ...
-<<<<<<< HEAD
 [12:04:02 DBG] Flushing to disk.
 ...
-I 2016-11-08T11:04:02.0201345+00:00: Event 9402 [Logary.Samples.main]
-  number => 9402
-=======
->>>>>>> 2ed6a2ba
-[12:04:02 DBG] Flushing to disk.
-I 2016-11-08T11:04:02.0201345+00:00: Event 9403 [Logary.Samples.main]
-  number => 9403
-I 2016-11-08T11:04:02.0201345+00:00: Event 9404 [Logary.Samples.main]
-  number => 9404
-...
-<<<<<<< HEAD
-=======
 I 2016-11-08T11:04:02.0201345+00:00: Event 9402 [Logary.Samples.main]
   number => 9402
 [12:04:02 DBG] Flushing to disk.
@@ -1105,7 +1092,6 @@
 I 2016-11-08T11:04:02.0201345+00:00: Event 9404 [Logary.Samples.main]
   number => 9404
 ...
->>>>>>> 2ed6a2ba
 I 2016-11-08T11:04:02.0891350+00:00: Event 10000 [Logary.Samples.main]
   number => 10000
 [12:04:02 DBG] Flushing to disk.
