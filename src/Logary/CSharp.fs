﻿namespace Logary.CSharp

open Logary
open Logary.Message
open System
open Hopac
open System.Threading
open System.Threading.Tasks
open System.Runtime.CompilerServices
open System.Runtime.InteropServices
open Logary.Utils.FsMessageTemplates


// This file is partially from
// https://github.com/fsprojects/FSharpx.Extras/blob/master/src/FSharpx.Extras/CSharpCompat.fs

/// Helps the C# compiler with Func type inference.
type L =
  /// Helps the C# compiler with Func type inference.
  static member F (f: Func<_>) = f
  /// Helps the C# compiler with Func type inference.
  static member F (f: Func<_,_>) = f
  /// Helps the C# compiler with Func type inference.
  static member F (f: Func<_,_,_>) = f

/// <summary>
/// Conversion functions from Action/Func to FSharpFunc
/// We need these because FuncConvert often makes C# type inference fail.
/// </summary>
[<Extension>]
type FSharpFunc =
  /// Convert an Action into an F# function returning unit
  static member OfAction (f: Action) =
    fun () -> f.Invoke()

  /// Convert an Action into an F# function returning unit
  static member OfAction (f: Action<_>) =
    fun x -> f.Invoke x

  /// Convert an Action into an F# function returning unit
  static member OfAction (f: Action<_,_>) =
    fun x y -> f.Invoke(x,y)

  /// Convert an Action into an F# function returning unit
  static member OfAction (f: Action<_,_,_>) =
    fun x y z -> f.Invoke(x,y,z)

  /// Convert a Func into an F# function
  static member OfFunc (f: Func<_>) =
    fun () -> f.Invoke()

  /// Convert a Func into an F# function
  static member OfFunc (f: Func<_,_>) =
    fun x -> f.Invoke x

  /// Convert a Func into an F# function
  static member OfFunc (f: Func<_,_,_>) =
    fun x y -> f.Invoke(x, y)
    
  /// Convert a Func into an F# function
  static member OfFunc (f: Func<_,_,_,_>) =
    fun x y z -> f.Invoke(x, y, z)
    
  /// Convert a Func into an F# function
  static member OfFunc (f: Func<_,_,_,_, _>) =
    fun x y z a -> f.Invoke(x, y, z, a)
    
  /// Convert a Func into an F# function
  static member OfFunc (f: Func<_,_,_,_,_,_>) =
    fun x y z a b -> f.Invoke(x, y, z, a, b)
    
  /// Convert a Func into an F# function
  static member OfFunc (f: Func<_,_,_,_,_,_,_>) =
    fun x y z a b c -> f.Invoke(x, y, z, a, b, c)

/// Extensions around Actions and Funcs
[<Extension>]
type Funcs =
  /// Converts an action to a function returning Unit
  [<Extension>]
  static member ToFunc (a: Action) =
    Func<_>(a.Invoke)

  /// Converts an action to a function returning Unit
  [<Extension>]
  static member ToFunc (a: Action<_>) =
    Func<_,_>(a.Invoke)
  
  /// Converts an action to a function returning Unit
  [<Extension>]
  static member ToFunc (a: Action<_,_>) =
    Func<_,_,_>(curry a.Invoke)

  /// Converts an action to a function returning Unit
  [<Extension>]
  static member ToFunc (f: Action<_,_,_>) =
    Func<_,_,_,_>(fun a b c -> f.Invoke(a, b, c))

  /// Converts an action to a function returning Unit
  [<Extension>]
  static member ToFunc (f: Action<_,_,_, _>) =
    Func<_,_,_,_, _>(fun a b c d -> f.Invoke(a, b, c, d))

  /// Converts an action to a function returning Unit
  [<Extension>]
  static member ToFunc (f: Action<_,_,_, _, _>) =
    Func<_,_,_,_,_,_>(fun a b c d e -> f.Invoke(a, b, c, d, e))
    
  /// Converts an action to a function returning Unit
  [<Extension>]
  static member ToFunc (g: Action<_,_,_, _, _, _>) =
    Func<_,_,_,_, _, _, _>(fun a b c d e f -> g.Invoke(a, b, c, d, e, f))

  /// Convert a F# function to a CLR Func
  [<Extension>]
  static member ToFunc (f : unit -> _) =
    Func<_> f

  /// Convert a F# function to a CLR Func
  [<Extension>]
  static member ToFunc (f : _ -> _) =
    Func<_, _> f

  /// Convert a F# function to a CLR Func
  [<Extension>]
  static member ToFunc (f : _ -> _ -> _) =
    Func<_, _, _> f

  /// Convert a F# function to a CLR Func
  [<Extension>]
  static member ToFunc (f : _ -> _ -> _ -> _) =
    Func<_, _, _, _> f

  /// Convert a F# function to a CLR Func
  [<Extension>]
  static member ToFunc (f : _ -> _ -> _ -> _ -> _) =
    Func<_, _, _, _, _> f

  /// Convert a F# function to a CLR Func
  [<Extension>]
  static member ToFunc (f : _ -> _ -> _ -> _ -> _ -> _) =
    Func<_, _, _, _, _, _> f

  /// Convert a F# function to a CLR Func
  [<Extension>]
  static member ToFunc (f : _ -> _ -> _ -> _ -> _ -> _ -> _) =
    Func<_, _, _, _, _, _, _> f

  /// Convert a Func into an F# function
  [<Extension>]
  static member ToFSharpFunc (f : Func<_>) : unit -> _ =
    f.Invoke

  /// Convert a Func into an F# function
  [<Extension>]
  static member ToFSharpFunc (f : Func<_, _>) =
    fun x -> f.Invoke x

  /// Convert a Func into an F# function
  [<Extension>]
  static member ToFSharpFunc (f : Func<_, _, _>) =
    fun x y -> f.Invoke(x, y)

  /// Convert a Func into an F# function
  [<Extension>]
  static member ToFSharpFunc (f : Func<_, _, _, _>) =
    fun x y z -> f.Invoke(x, y, z)

  /// Convert a Func into an F# function
  [<Extension>]
  static member ToFSharpFunc (f : Func<_, _, _, _, _>) =
    fun x y z a -> f.Invoke(x, y, z, a)

  /// Convert a Func into an F# function
  [<Extension>]
  static member ToFSharpFunc (f : Func<_, _, _, _, _, _>) =
    fun x y z a b -> f.Invoke(x, y, z, a, b)

  /// Convert a Func into an F# function
  [<Extension>]
  static member ToFSharpFunc (f : Func<_, _, _, _, _, _, _>) =
    fun x y z a b c -> f.Invoke(x, y, z, a, b, c)

  /// Converts an uncurried function to a curried function
  [<Extension>]
  static member Curry (f: Func<_,_,_>) =
    Func<_,Func<_,_>>(fun a -> Func<_,_>(fun b -> f.Invoke(a,b)))

  /// Converts an uncurried function to a curried function
  [<Extension>]
  static member Curry (f: Func<_,_,_,_>) =
    Func<_,Func<_,Func<_,_>>>(fun a -> Func<_,Func<_,_>>(fun b -> Func<_,_>(fun c -> f.Invoke(a,b,c))))

  /// Converts an action with 2 arguments into an action taking a 2-tuple
  [<Extension>]
  static member Tuple (f: Action<_,_>) =
    Action<_>(fun (a,b) -> f.Invoke(a,b))

  /// Converts an action with 3 arguments into an action taking a 3-tuple
  [<Extension>]
  static member Tuple (f: Action<_,_,_>) =
    Action<_>(fun (a,b,c) -> f.Invoke(a,b,c))

  /// Converts an action with 4 arguments into an action taking a 4-tuple
  [<Extension>]
  static member Tuple (f: Action<_,_,_,_>) =
    Action<_>(fun (a,b,c,d) -> f.Invoke(a,b,c,d))

  /// Converts an action with 5 arguments into an action taking a 5-tuple
  [<Extension>]
  static member Tuple (g: Action<_,_,_,_,_>) =
    Action<_>(fun (a,b,c,d,e) -> g.Invoke(a,b,c,d,e))

  /// Converts an action with 6 arguments into an action taking a 6-tuple
  [<Extension>]
  static member Tuple (g: Action<_,_,_,_,_,_>) =
    Action<_>(fun (a,b,c,d,e,f) -> g.Invoke(a,b,c,d,e,f))

  /// Converts an action taking a 2-tuple into an action with 2 parameters
  [<Extension>]
  static member Untuple (f: Action<_ * _>) =
    Action<_,_>(fun a b -> f.Invoke(a,b))

  /// /// Converts an action taking a 3-tuple into an action with 3 parameters
  [<Extension>]
  static member Untuple (f: Action<_ * _ * _>) =
    Action<_,_,_>(fun a b c -> f.Invoke(a,b,c))

  /// Converts an action taking a 4-tuple into an action with 4 parameters
  [<Extension>]
  static member Untuple (f: Action<_ * _ * _ * _>) =
    Action<_,_,_,_>(fun a b c d -> f.Invoke(a,b,c,d))
    
  /// Converts an action taking a 5-tuple into an action with 5 parameters
  [<Extension>]
  static member Untuple (g: Action<_ * _ * _ * _ * _>) =
    Action<_,_,_,_,_>(fun a b c d e -> g.Invoke(a,b,c,d,e))

  /// Converts an action taking a 6-tuple into an action with 6 parameters
  [<Extension>]
  static member Untuple (g: Action<_ * _ * _ * _ * _ * _>) =
    Action<_,_,_,_,_,_>(fun a b c d e f -> g.Invoke(a,b,c,d,e,f))

  /// Composes two functions.
  /// Mathematically: f . g
  [<Extension>]
  static member Compose (f: Func<_,_>, g: Func<_,_>) =
    Func<_,_>(fun x -> f.Invoke(g.Invoke(x)))

  /// Composes two functions (forward composition).
  /// Mathematically: g . f
  [<Extension>]
  static member AndThen (f: Func<_,_>, g: Func<_,_>) =
    Func<_,_>(fun x -> g.Invoke(f.Invoke(x)))

  /// Extension method on a func that times the executing of the function.
  [<Extension>]
  static member Time (a: Action<'input>, [<ParamArray>] pointName: string[]) : Func<'input, Message> =
    let timef = Message.time (PointName pointName) (FSharpFunc.OfAction a)
    Funcs.ToFunc (timef >> snd)

  /// Extension method on a func that times the executing of the function.
  [<Extension>]
  static member Time (a: Action<'a, 'b>, [<ParamArray>] pointName: string[]) : Func<'a, 'b, Message> =
    let timef =
      FSharpFunc.OfAction a
      >> Message.time (PointName pointName)
      >> fun resf -> resf >> snd
    Funcs.ToFunc<_, _, _> timef

  /// Extension method on a func that times the executing of the function.
  [<Extension>]
  static member Time (a: Action<'a, 'b, 'c>, [<ParamArray>] pointName: string[]) : Func<'a, 'b, 'c, Message> =
    let timef =
      FSharpFunc.OfAction a
      >> uncurry
      >> Message.time (PointName pointName)
      >> fun resf -> resf >> snd
      >> curry
    Funcs.ToFunc<_, _, _, _> timef

  /// Extension method on a func that times the executing of the function.
  [<Extension>]
  static member Time (f: Func<'input,'output>, [<ParamArray>] pointName: string[]) : Func<'input, 'output * Message> =
    let timef = Message.time (PointName pointName) (Funcs.ToFSharpFunc f)
    Funcs.ToFunc timef

  /// Extension method on a func that times the executing of the function.
  [<Extension>]
  static member Time (f: Func<'input, _, 'output>, [<ParamArray>] pointName: string[]) : Func<'input, _, 'output * Message> =
    let timef = Funcs.ToFSharpFunc f >> Message.time (PointName pointName)
    Funcs.ToFunc<_, _, _> timef

  /// Extension method on a func that times the executing of the function.
  [<Extension>]
  static member Time (f: Func<'input, _, _, 'output>, [<ParamArray>] pointName: string[]) : Func<'input, _, _, 'output * Message> =
    let timef =
      Funcs.ToFSharpFunc f
      >> uncurry
      >> Message.time (PointName pointName)
      >> curry
    Funcs.ToFunc<_, _, _, _> timef

[<Extension>]
type FSharpOption =
  [<Extension>]
  static member HasValue o =
    Option.isSome o

  [<Extension>]
  static member ToNullable o =
    match o with
    | Some x ->
      Nullable x
    | _ ->
      Nullable()

  [<Extension>]
  static member ToFSharpOption (n: Nullable<_>) =
    if n.HasValue then
      Some n.Value
    else
      None

  [<Extension>]
  static member ToFSharpOption v = 
    match box v with
    | null ->
      None
    | :? DBNull ->
      None
    | _ ->
      Some v

  static member Some a =
    Option.Some a

  [<Extension>]
  static member Match (o, ifSome: Func<_,_>, ifNone: Func<_>) =
    match o with
    | Some x ->
      ifSome.Invoke x
    | _ ->
      ifNone.Invoke()

  [<Extension>]
  static member Match (o, ifSome: Func<_,_>, ifNone) =
    match o with
    | Some x ->
      ifSome.Invoke x
    | _ ->
      ifNone

  [<Extension>]
  static member Match (o, ifSome: Action<_>, ifNone: Action) =
    match o with
    | Some x ->
      ifSome.Invoke x
    | _ ->
      ifNone.Invoke()

  [<Extension>]
  static member Do (o, f: Action<_>) =
    match o with
    | Some v ->
      f.Invoke v
    | _ ->
      ()

  /// Gets the option if Some x, otherwise the supplied default value.
  [<Extension>]
  static member OrElse (o, other) =
    match o with
    | Some x ->
      Some x
    | _ ->
      other

  [<Extension>]
  static member GetOrElse (o, other) =
    match o with
    | Some x ->
      x
    | _ ->
      other

  [<Extension>]
  static member GetOrElse (o, other: _ Func) =
    match o with
    | Some x ->
      x
    | _ ->
      other.Invoke()

  [<Extension>]
  static member GetOrDefault (o: Option<_>) =
    match o with
    | Some x ->
      x
    | _ ->
      Unchecked.defaultof<_>

  [<Extension>]
  static member ToFSharpChoice (o, other) =
    match o with
    | Some v ->
      Choice1Of2 v
    | _ ->
      Choice2Of2 other

  /// Converts the option to a list of length 0 or 1
  [<Extension>]
  static member ToFSharpList o =
    Option.toList o

  /// Converts the option to an array of length 0 or 1
  [<Extension>]
  static member ToArray o =
    Option.toArray o

  /// Transforms an option value by using a specified mapping function
  [<Extension>]
  static member Select (o, f: Func<_,_>) =
    Option.map f.Invoke o

  /// Invokes a function on an optional value that itself yields an option
  [<Extension>]
  static member SelectMany (o, f: Func<_,_>) =
    Option.bind f.Invoke o

  /// Invokes a function on an optional value that itself yields an option,
  /// and then applies a mapping function
  [<Extension>]
  static member SelectMany (o, f: Func<_,_>, mapper: Func<_,_,_>) =
    let mapper = Option.lift2 (curry mapper.Invoke)
    let v = Option.bind f.Invoke o
    mapper o v

  /// <summary>
  /// Evaluates the equivalent of <see cref="System.Linq.Enumerable.Aggregate"/> for an option
  /// </summary>
  [<Extension>]
  static member Aggregate (o, state, f: Func<_,_,_>) =
    Option.fold (curry f.Invoke) state o

  /// Applies a predicate to the option. If the predicate returns true, returns Some x, otherwise None.
  [<Extension>]
  static member Where (o: _ option, pred: _ Predicate) =
    Option.filter pred.Invoke o

  static member SomeUnit =
    Some()

[<Extension>]
type FSharpList =
  [<Extension>]
  static member Match (l, empty: Func<_>, nonempty: Func<_,_,_>) =
    match l with
    | [] -> empty.Invoke()
    | x::xs -> nonempty.Invoke(x,xs)

  [<Extension>]
  static member Choose (l, chooser: Func<_,_>) =
    List.choose chooser.Invoke l

  [<Extension>]
  static member TryFind (l, pred: _ Predicate) = 
    List.tryFind pred.Invoke l

  [<Extension>]
  static member TryFind (l, value) = 
    List.tryFind ((=) value) l

  [<Extension>]
  static member Cons (l, e) =
    e::l

  static member Create([<ParamArray>] values: 'T1[]) =
    Seq.toList values

  [<Extension>]
  static member ToFSharpList s =
    Seq.toList s

[<Extension>]
type FSharpSet =
  static member Create([<ParamArray>] values: 'T1[]) =
    set values

  [<Extension>]
  static member ToFSharpSet values =
    set values

[<Extension>]
type FSharpMap =
  static member Create([<ParamArray>] values) =
    Map.ofArray values

  [<Extension>]
  static member ToFSharpMap values =
    Map.ofSeq values

module private MiscHelpers =
  let private disposable =
    { new IDisposable with
        member x.Dispose() = () }

  let inline subscribe (ct : CancellationToken) (f : unit -> unit) =
    match ct with
    | _ when ct = CancellationToken.None ->
      disposable
    | ct ->
      upcast ct.Register (Action f)

  let inline chooseLogFun logger logLevel backpressure flush timeoutMillis =
    if flush then
      Logger.logWithAck logger logLevel
      >> Alt.afterJob id // Alt<Promise<unit>> -> Promise<unit>
      >> Alt.afterFun (fun () -> true) // Promise<unit> -> bool
    elif backpressure then
      Logger.log logger logLevel >> Alt.afterFun (fun _ -> true)
    else
      Logger.logWithTimeout logger timeoutMillis logLevel

/// Functions callable by Logary.CSharp.
[<Extension>]
type Job =
  [<Extension>]
  static member ToTask<'a> (xJ : Job<'a>) : Task<'a> =
    let tcs = new TaskCompletionSource<'a>()
    xJ |> Job.map (tcs.SetResult >> ignore) |> start
    tcs.Task

module Alt =

  let toTask (ct : CancellationToken) (xA : Alt<'res>) : Task<'res> =
    // attach to parent because placing in buffer should be quick in the normal case
    let tcs = TaskCompletionSource<'res>(TaskCreationOptions.AttachedToParent) // alloc TCS
    let nack = IVar () // alloc
    let sub = MiscHelpers.subscribe ct (fun () -> start (IVar.fill nack ())) // only alloc IVar if ct <> None
    start (
      Alt.tryFinallyFun (
        Alt.choose [
          Alt.tryIn xA
                    (fun res -> Job.thunk (fun () -> tcs.SetResult res))
                    (fun ex -> Job.thunk (fun () -> tcs.SetException ex))
          nack |> Alt.afterFun tcs.SetCanceled // |> Alt.afterFun (fun () -> printfn "Cancelled")
        ]
      ) sub.Dispose
    )
    // alloc on access?
    tcs.Task

  let internal toTasks bufferCt promiseCt (xAP : Alt<Promise<unit>>) : Task<Task> =
    xAP
    |> Alt.afterFun (fun prom -> toTask promiseCt prom :> Task)
    |> toTask bufferCt
 
[<Extension>]
type LoggerExtensions =

  // corresponds to: log, logWithTimeout

  /// Log a message, but don't await all targets to flush. With NO back-pressure by default.
  /// Backpressure implies the caller will wait until its message is in the buffer.
  /// The timeout-milliseconds parameter is only used if backpressure is false.
  /// If not using backpressure, the returned task yields after either 5 seconds or
  /// when the message is accepted to all targets' ring buffers.
  /// Flush implies backpressure.
  ///
  /// Remember to use the transform function to add an event template.
  [<Extension>]
  static member Log (logger : Logger,
                     logLevel : LogLevel,
                     transform : Func<Message, Message>,
                     [<Optional; DefaultParameterValue(false)>] backpressure : bool, // #96
                     [<Optional; DefaultParameterValue(false)>] flush : bool, // #96
                     [<Optional; DefaultParameterValue(5000u)>] timeoutMillis : uint32)
                    : Task =
    // https://github.com/Microsoft/visualfsharp/issues/96
    let timeoutMillis = if timeoutMillis = 0u then 5000u else timeoutMillis
    let logFn = MiscHelpers.chooseLogFun logger logLevel backpressure flush timeoutMillis
    let transform = Funcs.ToFSharpFunc transform
    upcast Alt.toTask CancellationToken.None (eventX "EVENT" >> transform |> logFn)

  // corresponds to: log, logWithTimeout, logWithAck

  /// Log an event, but don't await all targets to flush. With NO back-pressure by default.
  /// Backpressure implies the caller will wait until its message is in the buffer.
  /// The timeout-milliseconds parameter is only used if backpressure is false.
  /// If not using backpressure, the returned task yields after either 5 seconds or
  /// when the message is accepted to all targets' ring buffers.
  /// Flush implies backpressure.
  [<Extension>]
  static member LogEvent(logger : Logger,
                         level : LogLevel,
                         formatTemplate : string,
                         [<Optional; DefaultParameterValue(null:obj)>] fieldsObj : obj,
                         [<Optional; DefaultParameterValue(null:obj)>] exn : Exception,
                         [<Optional; DefaultParameterValue(null:obj)>] transform : Func<Message, Message>,
                         [<Optional; DefaultParameterValue(false)>] backpressure : bool, // #96
                         [<Optional; DefaultParameterValue(false)>] flush : bool, // #96
                         [<Optional; DefaultParameterValue(5000u)>] timeoutMillis : uint32)
                        : Task =
    // https://github.com/Microsoft/visualfsharp/issues/96
    let timeoutMillis = if timeoutMillis = 0u then 5000u else timeoutMillis
    let transform = if isNull transform then id else FSharpFunc.OfFunc transform
    let fields = if isNull fieldsObj then obj() else fieldsObj
    let logFn = MiscHelpers.chooseLogFun logger level backpressure flush timeoutMillis

    let messageFactory =
      eventX formatTemplate
      >> setFieldsFromObject fields
      >> if isNull exn then id else Message.addExn exn
      >> transform

    upcast Alt.toTask CancellationToken.None (logFn messageFactory)




  /// Log an event, but don't await all targets to flush. WITH back-pressure by default.
  /// Backpressure implies the caller will wait until its message is in the buffer.
  [<Extension>]
  static member LogEventFormat(logger : Logger,
                               level : LogLevel,
                               formatTemplate : string,
                               [<ParamArray>] args : obj[])
                              : Task =
<<<<<<< HEAD
    let msgFac = fun _ -> Message.eventFormat (level, formatTemplate, args)
    let call = Logger.log logger level msgFac |> Alt.afterFun (fun _ -> true)
=======
    let fields = extractFields formatTemplate args

    // generate msg use default messagetemplates
    let formatedMsg = Formatting.format (Parser.parse formatTemplate) args

    let messageFactory = eventX formatedMsg >> setFieldValuesArray fields
    let call = Logger.log logger level messageFactory |> Alt.afterFun (fun _ -> true)
>>>>>>> fee70647
    upcast Alt.toTask CancellationToken.None call

  /// Log a gauge, but don't await all targets to flush. With NO back-pressure by default.
  /// Backpressure implies the caller will wait until its message is in the buffer.
  /// The timeout-milliseconds parameter is only used if backpressure is false.
  /// If not using backpressure, the returned task yields after either 5 seconds or
  /// when the message is accepted to all targets' ring buffers.
  /// Flush implies backpressure.
  /// Returns true of the log was accepted to Logary.
  [<Extension>]
  static member LogGauge(logger : Logger,
                         value : float,
                         units : Units,
                         formatTemplate : string,
                         [<Optional; DefaultParameterValue(null:obj)>] fields : obj,
                         [<Optional; DefaultParameterValue(null:obj)>] transform : Func<Message, Message>,
                         [<Optional; DefaultParameterValue(false)>] backpressure : bool, // #96
                         [<Optional; DefaultParameterValue(false)>] flush : bool, // #96
                         [<Optional; DefaultParameterValue(5000u)>] timeoutMillis : uint32)
                        : Task<bool> =
    // https://github.com/Microsoft/visualfsharp/issues/96
    let timeoutMillis = if timeoutMillis = 0u then 5000u else timeoutMillis
    let transform = if isNull transform then id else FSharpFunc.OfFunc transform
    let fields = if isNull fields then obj() else fields

    let message =
      Message.gaugeWithUnit (PointName.format logger.name) value units
      |> Message.setFieldsFromObject fields
      |> Message.setField "template" formatTemplate // overwrites any field named "template"

    let logFn = MiscHelpers.chooseLogFun logger message.level backpressure flush timeoutMillis

    Alt.toTask CancellationToken.None (logFn (fun _ -> message))

  // corresponds to: logSimple

  /// Log a message, but don't synchronously wait for the message to be placed
  /// inside Logary's buffers. Instead the message will be added to Logary's
  /// buffers asynchronously with a timeout of 5 seconds, and will then be
  /// dropped. We avoid the unbounded buffer problem by dropping the message.
  /// If you have dropped messages, they will be logged to STDERR. You should load-
  /// test your app to ensure that your targets can send at a rate high enough
  /// without dropping messages.
  [<Extension>]
  static member LogSimple (logger, message) : unit =
    Logger.logSimple logger message

  /// Log a message, which returns an inner Task. The outer Task denotes having the
  /// Message placed in all Targets' buffers. The inner Task denotes having
  /// the message properly flushed to all targets' underlying "storage". Targets
  /// whose rules do not match the message will not be awaited. The cancellation token
  /// can cancel the outer Task, but once it's in the buffers, the Log Message cannot
  /// be retracted by cancelling; however if you await the inner task (the promise) then
  /// the `promiseCt` allows you to cancel that await.
  [<Extension>]
  static member LogWithAck (logger, level, transform : Func<Message, Message>, bufferCt, promiseCt) : Task<Task> =
    let messageFactory =
      eventX "EVENT"
      >> Funcs.ToFSharpFunc transform
    Alt.toTasks bufferCt promiseCt (Logger.logWithAck logger level messageFactory)

  /// Log a message, which returns an inner Task. The outer Task denotes having the
  /// Message placed in all Targets' buffers. The inner Task denotes having
  /// the message properly flushed to all targets' underlying "storage". Targets
  /// whose rules do not match the message will not be awaited.
  [<Extension>]
  static member LogWithAck (logger, message : Message) : Task<Task> =
    let bufferCt = Unchecked.defaultof<CancellationToken>
    let promiseCt = Unchecked.defaultof<CancellationToken>
    Alt.toTasks bufferCt promiseCt (Logger.logWithAck logger message.level (fun _ -> message))

  // TODO: timeAsyncWithAck, timeAsyncSimple
  // TODO: timeJobWithAck, timeJobSimple
  // TODO: timeAltWithAck, timeAltSimple

  // - Back-pressure (if you await the task)
  [<Extension>]
  static member TimeWithAck (logger : Logger,
                             action : Action,
                             bufferCt,
                             promiseCt,
                             [<Optional; DefaultParameterValue(null:obj)>] nameEnding,
                             [<Optional; DefaultParameterValue(null:obj)>] transform : Func<Message, Message>)
                            : Func<Task<Task>> =
    let action = FSharpFunc.OfAction action
    let transform = if isNull transform then id else FSharpFunc.OfFunc transform
    let runnable =
      Logger.timeWithAckT logger nameEnding transform action
      >> fun (_, alt) -> Alt.toTasks bufferCt promiseCt alt
    Funcs.ToFunc<_> runnable
    
  /// Run the function `func` and measure how long it takes; logging that
  /// measurement as a Gauge in the unit Seconds. As an exception to the rule,
  /// it is allowed to pass `nameEnding` as null to this function. This
  /// function returns the full schabang; i.e. it will let you wait for
  /// Ack if you want. This adapter version for C# returns Task, and as such
  /// it's a hot task that always will try to log. If you use this function
  /// you should at least await the outer Task that provides backpressure.
  ///
  /// The function will yield when you code is complete, but the task may
  /// not be completed by then.
  ///
  /// This function does not execute the callback.
  [<Extension>]
  static member TimeWithAck (logger,
                             func : Func<'output>,
                             bufferCt,
                             promiseCt,
                             [<Optional; DefaultParameterValue(null:obj)>] nameEnding,
                             [<Optional; DefaultParameterValue(null:obj)>] transform : Func<Message, Message>)
                            : Func<'output * Task<Task>> =
    let func = FSharpFunc.OfFunc func
    let transform = if isNull transform then id else FSharpFunc.OfFunc transform
    let runnable =
      Logger.timeWithAckT logger nameEnding transform func
      >> fun (res, alt) -> res, Alt.toTasks bufferCt promiseCt alt
    Funcs.ToFunc<_> runnable

  /// Run the function `func` and measure how long it takes; logging that
  /// measurement as a Gauge in the unit Seconds. As an exception to the rule,
  /// it is allowed to pass `nameEnding` as null to this function. This
  /// function returns the full schabang; i.e. it will let you wait for
  /// Ack if you want. This adapter version for C# returns Task, and as such
  /// it's a hot task that always will try to log. If you use this function
  /// you should at least await the outer Task that provides backpressure.
  ///
  /// The function will yield when you code is complete, but the task may
  /// not be completed by then.
  ///
  /// This function does not execute the callback.
  [<Extension>]
  static member TimeWithAck (logger,
                             func : Func<'input, 'output>,
                             bufferCt,
                             promiseCt,
                             [<Optional; DefaultParameterValue(null:obj)>] nameEnding,
                             [<Optional; DefaultParameterValue(null:obj)>] transform : Func<Message, Message>)
                            : Func<'input, 'output * Task<Task>> =
    let func = FSharpFunc.OfFunc func
    let transform = if isNull transform then id else FSharpFunc.OfFunc transform
    let runnable =
      Logger.timeWithAckT logger nameEnding transform func
      >> fun (res, alt) -> res, Alt.toTasks bufferCt promiseCt alt
    Funcs.ToFunc runnable

  // corresponds to: timeTaskWithAckT

  [<Extension>]
  static member TimeTaskWithAck (logger,
                                 func : Func<'input, Task<'output>>,
                                 bufferCt,
                                 promiseCt,
                                 [<Optional; DefaultParameterValue(null:obj)>] nameEnding,
                                 [<Optional; DefaultParameterValue(null:obj)>] transform : Func<Message, Message>)
                                : Func<'input, Task<'output * Task<Task>>> =
    let func = FSharpFunc.OfFunc func
    let transform = if isNull transform then id else FSharpFunc.OfFunc transform
    let runnable input =
      (Logger.timeTaskWithAckT logger nameEnding transform func input).ContinueWith (fun (task : Task<_>) ->
        let res, alt = task.Result
        res, Alt.toTasks bufferCt promiseCt alt
      )
    Funcs.ToFunc runnable

  
  // TODO: time (single input, buffer written, ignore flush)
  // TODO: timeX (like above)

  // Corresponds to: timeSimple, timeSimpleX

  /// NOTE: You need to execute the returned action. Logary.CSharp.MessageExtensions.TimeScope.
  ///
  /// Run the function `action` and measure how long it takes; logging that
  /// measurement as a Gauge in the unit Scaled(Seconds, 10^9). Finally transform the
  /// message using the `transform` function, if given.
  ///
  /// Logs, but doesn't await all targets to flush. Without back-pressure (5 s timeout instead).
  /// The call you make to the function yields directly (after your code is done executing of course).
  [<Extension>]
  static member Time (logger,
                      action : Action,
                      [<Optional; DefaultParameterValue(null:obj)>] nameEnding,
                      [<Optional; DefaultParameterValue(null:obj)>] transform : Func<Message, Message>)
                     : Action =
    let action = FSharpFunc.OfAction action
    let transform = if isNull transform then id else FSharpFunc.OfFunc transform
    let runnable = Logger.timeSimpleT logger nameEnding transform action
    Action runnable

  /// NOTE: You need to execute the returned function. Logary.CSharp.MessageExtensions.TimeScope.
  ///
  /// Run the function `func` and measure how long it takes; logging that
  /// measurement as a Gauge in the unit Scaled(Seconds, 10^9). Finally transform the
  /// message using the `transform` function, if given.
  ///
  /// Logs, but doesn't await all targets to flush. Without back-pressure (5 s timeout instead).
  /// The call you make to the function yields directly (after your code is done executing of course).
  [<Extension>]
  static member Time (logger,
                      func : Func<'res>,
                      [<Optional; DefaultParameterValue(null:obj)>] nameEnding,
                      [<Optional; DefaultParameterValue(null:obj)>] transform : Func<Message, Message>)
                     : Func<'res> =
    let func = FSharpFunc.OfFunc func
    let transform = if isNull transform then id else FSharpFunc.OfFunc transform
    let runnable = Logger.timeSimpleT logger nameEnding transform func
    Funcs.ToFunc<'res> runnable

  /// NOTE: You need to execute the returned function. Logary.CSharp.MessageExtensions.TimeScope.
  ///
  /// Run the function `func` and measure how long it takes; logging that
  /// measurement as a Gauge in the unit Scaled(Seconds, 10^9). Finally transform the
  /// message using the `transform` function, if given.
  ///
  /// Logs, but doesn't await all targets to flush. Without back-pressure (5 s timeout instead).
  /// The call you make to the function yields directly (after your code is done executing of course).
  [<Extension>]
  static member Time (logger,
                      func : Func<'input, 'res>,
                      [<Optional; DefaultParameterValue(null:obj)>] nameEnding,
                      [<Optional; DefaultParameterValue(null:obj)>] transform : Func<Message, Message>)
                     : Func<'input, 'res> =
    let func = FSharpFunc.OfFunc func
    let transform = if isNull transform then id else FSharpFunc.OfFunc transform
    let runnable = Logger.timeSimpleT logger nameEnding transform func
    Funcs.ToFunc<'input, 'res> runnable

  // Corresponds to: timeTaskSimple
  
  /// NOTE: You need to execute the returned function. Also see Logary.CSharp.MessageExtensions.TimeScope.
  ///
  /// Run the function `func` and measure how long its returned Task takes; logging that
  /// measurement as a Gauge in the unit Scaled(Seconds, 10^9). Finally transform the
  /// message using the `transform` function, if given.
  ///
  /// Logs, but doesn't await all targets to flush. Without back-pressure (5 s timeout instead).
  /// The call you make to the function yields directly (after your code is done executing of course).
  /// The call you make to the function yields directly (after your code is done executing of course).
  [<Extension>]
  static member Time (logger,
                      func : Func<'input, Task<'output>>,
                      [<Optional; DefaultParameterValue(null:obj)>] nameEnding : string,
                      [<Optional; DefaultParameterValue(null:obj)>] transform : Func<Message, Message>)
                     : Func<'input, Task<'output>> =
    let func = FSharpFunc.OfFunc func
    let transform = if isNull transform then id else FSharpFunc.OfFunc transform
    let runnable = Logger.timeTaskSimpleT logger nameEnding transform func
    Funcs.ToFunc runnable

  /// Create a new scope that starts a stopwatch on creation and logs the gauge of
  /// the duration its lifetime.
  [<Extension>]
  static member TimeScope (logger,
                           [<Optional; DefaultParameterValue(null:obj)>] nameEnding : string,
                           [<Optional; DefaultParameterValue(null:obj)>] transform : Func<Message, Message>)
                          : TimeScope =
    let transform = if isNull transform then id else FSharpFunc.OfFunc transform
    Logger.timeScopeT logger nameEnding transform<|MERGE_RESOLUTION|>--- conflicted
+++ resolved
@@ -8,7 +8,6 @@
 open System.Threading.Tasks
 open System.Runtime.CompilerServices
 open System.Runtime.InteropServices
-open Logary.Utils.FsMessageTemplates
 
 
 // This file is partially from
@@ -627,18 +626,8 @@
                                formatTemplate : string,
                                [<ParamArray>] args : obj[])
                               : Task =
-<<<<<<< HEAD
     let msgFac = fun _ -> Message.eventFormat (level, formatTemplate, args)
     let call = Logger.log logger level msgFac |> Alt.afterFun (fun _ -> true)
-=======
-    let fields = extractFields formatTemplate args
-
-    // generate msg use default messagetemplates
-    let formatedMsg = Formatting.format (Parser.parse formatTemplate) args
-
-    let messageFactory = eventX formatedMsg >> setFieldValuesArray fields
-    let call = Logger.log logger level messageFactory |> Alt.afterFun (fun _ -> true)
->>>>>>> fee70647
     upcast Alt.toTask CancellationToken.None call
 
   /// Log a gauge, but don't await all targets to flush. With NO back-pressure by default.
