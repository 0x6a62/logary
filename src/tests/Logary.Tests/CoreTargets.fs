--- conflicted
+++ resolved
@@ -21,15 +21,8 @@
       let instance = target |> Target.init emptyRuntime |> run
 
       (because "logging with info level and then finalising the target" <| fun () ->
-<<<<<<< HEAD
-        Message.info "Hello World!"
-        |> Target.send instance
-        |> run
-        |> finaliseTarget
-=======
         Message.info "Hello World!" |> logTarget instance
         instance |> finaliseTarget
->>>>>>> 2e52d633
         stdout.ToString())
       |> should contain "Hello World!"
       |> thatsIt
@@ -40,21 +33,9 @@
       let subject = target |> Target.init emptyRuntime |> run
 
       (because "logging 'Error line' and 'Fatal line' to the target" <| fun () ->
-<<<<<<< HEAD
-        Message.error "Error line"
-        |> Target.send subject
-        |> run
-        |> ignore
-
-        Message.fatal "Fatal line"
-        |> Target.send subject
-        |> run
-        |> finaliseTarget
-=======
         Message.error "Error line" |> logTarget subject
         Message.fatal "Fatal line" |> logTarget subject
         subject |> finaliseTarget
->>>>>>> 2e52d633
         err.ToString())
       |> should contain "Error line"
       |> should contain "Fatal line"
