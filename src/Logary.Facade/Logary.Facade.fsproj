--- conflicted
+++ resolved
@@ -2,11 +2,8 @@
 <Project Sdk="Microsoft.NET.Sdk">
   <PropertyGroup>
     <AssemblyName>Logary.Facade</AssemblyName>
-<<<<<<< HEAD
-    <Version>5.0.0-beta.3</Version>
-=======
     <Version>5.0.0-beta.12</Version>
->>>>>>> e2f90869
+    <Version>5.0.0-beta.12</Version>
     <TargetFrameworks>net461;netstandard2.0</TargetFrameworks>
   </PropertyGroup>
   <ItemGroup>
